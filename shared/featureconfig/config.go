--- conflicted
+++ resolved
@@ -256,26 +256,24 @@
 		log.Warn("Enabling eth1data majority vote")
 		cfg.EnableEth1DataMajorityVote = true
 	}
-<<<<<<< HEAD
+	if ctx.Bool(enableAttBroadcastDiscoveryAttempts.Name) {
+		cfg.EnableAttBroadcastDiscoveryAttempts = true
+	}
+	if ctx.Bool(enablePeerScorer.Name) {
+		log.Warn("Enabling peer scoring in P2P")
+		cfg.EnablePeerScorer = true
+	}
+	if ctx.Bool(enableRoughtime.Name) {
+		log.Warn("Enabling roughtime sync")
+		cfg.EnableRoughtime = true
+	}
+	if ctx.Bool(checkPtInfoCache.Name) {
+		log.Warn("Using advance check point info cache")
+		cfg.UseCheckPointInfoCache = true
+	}
 	if ctx.Bool(enableBlst.Name) {
 		log.Warn("Enabling new BLS library blst")
 		cfg.EnableBlst = true
-=======
-	if ctx.Bool(enableAttBroadcastDiscoveryAttempts.Name) {
-		cfg.EnableAttBroadcastDiscoveryAttempts = true
-	}
-	if ctx.Bool(enablePeerScorer.Name) {
-		log.Warn("Enabling peer scoring in P2P")
-		cfg.EnablePeerScorer = true
-	}
-	if ctx.Bool(enableRoughtime.Name) {
-		log.Warn("Enabling roughtime sync")
-		cfg.EnableRoughtime = true
-	}
-	if ctx.Bool(checkPtInfoCache.Name) {
-		log.Warn("Using advance check point info cache")
-		cfg.UseCheckPointInfoCache = true
->>>>>>> e47e7067
 	}
 	Init(cfg)
 }
