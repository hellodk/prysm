load("@io_bazel_rules_go//go:def.bzl", "go_library", "go_test")

go_library(
    name = "go_default_library",
    srcs = ["server.go"],
    importpath = "github.com/prysmaticlabs/prysm/slasher/rpc",
    visibility = ["//slasher:__subpackages__"],
    deps = [
        "//beacon-chain/core/helpers:go_default_library",
        "//proto/slashing:go_default_library",
<<<<<<< HEAD
        "//shared/hashutil:go_default_library",
        "//shared/params:go_default_library",
        "//slasher/db/kv:go_default_library",
        "//slasher/db/types:go_default_library",
=======
        "//slasher/db:go_default_library",
>>>>>>> b743cf7d
        "@com_github_gogo_protobuf//proto:go_default_library",
        "@com_github_pkg_errors//:go_default_library",
        "@com_github_prysmaticlabs_ethereumapis//eth/v1alpha1:go_default_library",
        "@org_golang_google_grpc//codes:go_default_library",
        "@org_golang_google_grpc//status:go_default_library",
    ],
)

go_test(
    name = "go_default_test",
    srcs = ["server_test.go"],
    embed = [":go_default_library"],
    deps = [
        "//proto/slashing:go_default_library",
<<<<<<< HEAD
        "//shared/params:go_default_library",
        "//slasher/db/testing:go_default_library",
        "//slasher/db/types:go_default_library",
        "//slasher/flags:go_default_library",
=======
        "//slasher/db:go_default_library",
>>>>>>> b743cf7d
        "@com_github_gogo_protobuf//proto:go_default_library",
        "@com_github_prysmaticlabs_ethereumapis//eth/v1alpha1:go_default_library",
        "@com_github_urfave_cli//:go_default_library",
    ],
)

# gazelle:exclude detect_update_min_max_span_bench_test.go
go_test(
    name = "go_benchmark_test",
    size = "medium",
    srcs = ["slashing_bench_test.go"],
    args = [
        "-test.bench=.",
        "-test.benchmem",
        "-test.v",
    ],
    embed = [":go_default_library"],
    local = True,
    tags = [
        "benchmark",
        "manual",
        "no-cache",
    ],
    deps = [
        "//slasher/db:go_default_library",
        "//slasher/flags:go_default_library",
        "@com_github_urfave_cli//:go_default_library",
    ],
)<|MERGE_RESOLUTION|>--- conflicted
+++ resolved
@@ -8,14 +8,8 @@
     deps = [
         "//beacon-chain/core/helpers:go_default_library",
         "//proto/slashing:go_default_library",
-<<<<<<< HEAD
-        "//shared/hashutil:go_default_library",
-        "//shared/params:go_default_library",
-        "//slasher/db/kv:go_default_library",
+        "//slasher/db:go_default_library",
         "//slasher/db/types:go_default_library",
-=======
-        "//slasher/db:go_default_library",
->>>>>>> b743cf7d
         "@com_github_gogo_protobuf//proto:go_default_library",
         "@com_github_pkg_errors//:go_default_library",
         "@com_github_prysmaticlabs_ethereumapis//eth/v1alpha1:go_default_library",
@@ -30,14 +24,8 @@
     embed = [":go_default_library"],
     deps = [
         "//proto/slashing:go_default_library",
-<<<<<<< HEAD
-        "//shared/params:go_default_library",
         "//slasher/db/testing:go_default_library",
         "//slasher/db/types:go_default_library",
-        "//slasher/flags:go_default_library",
-=======
-        "//slasher/db:go_default_library",
->>>>>>> b743cf7d
         "@com_github_gogo_protobuf//proto:go_default_library",
         "@com_github_prysmaticlabs_ethereumapis//eth/v1alpha1:go_default_library",
         "@com_github_urfave_cli//:go_default_library",
