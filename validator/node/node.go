--- conflicted
+++ resolved
@@ -168,25 +168,15 @@
 			if err != nil {
 				return errors.Wrap(err, "could not open wallet")
 			}
-<<<<<<< HEAD
 			s.wallet = wallet
-			ctx := context.Background()
-=======
-			ValidatorClient.wallet = wallet
->>>>>>> 6e6b871c
 			keyManagerV2, err = wallet.InitializeKeymanager(
 				cliCtx.Context, false, /* skipMnemonicConfirm */
 			)
 			if err != nil {
 				return errors.Wrap(err, "could not read keymanager for wallet")
 			}
-<<<<<<< HEAD
-			if err := wallet.LockConfigFile(ctx); err != nil {
-				return errors.Wrap(err, "could not get a lock on wallet file. Please check if you have another validator instance running and using the same wallet")
-=======
 			if err := wallet.LockWalletConfigFile(cliCtx.Context); err != nil {
 				log.Fatalf("Could not get a lock on wallet file. Please check if you have another validator instance running and using the same wallet: %v", err)
->>>>>>> 6e6b871c
 			}
 		}
 	} else {
@@ -196,22 +186,6 @@
 		}
 	}
 
-<<<<<<< HEAD
-	pubKeys, err := ExtractPublicKeysFromKeymanager(cliCtx, keyManagerV1, keyManagerV2)
-	if err != nil {
-		return err
-	}
-	if len(pubKeys) == 0 {
-		log.Error("No keys found. Please verify `--keystore-path` is the correct path")
-	} else {
-		log.WithField("validators", len(pubKeys)).Debug("Found validator keys")
-		for _, key := range pubKeys {
-			log.WithField("pubKey", fmt.Sprintf("%#x", bytesutil.Trunc(key[:]))).Info("Validating for public key")
-		}
-	}
-
-=======
->>>>>>> 6e6b871c
 	clearFlag := cliCtx.Bool(cmd.ClearDB.Name)
 	forceClearFlag := cliCtx.Bool(cmd.ForceClearDB.Name)
 	dataDir := cliCtx.String(cmd.DataDirFlag.Name)
@@ -227,21 +201,16 @@
 			}
 
 		}
-<<<<<<< HEAD
-		if err := clearDB(dataDir, pubKeys, forceClearFlag); err != nil {
-			return err
-=======
 		if featureconfig.Get().EnableAccountsV2 {
 			validatingPubKeys, err = keyManagerV2.FetchValidatingPublicKeys(context.Background())
 		} else {
 			validatingPubKeys, err = keyManagerV1.FetchValidatingKeys()
 		}
 		if err != nil {
-			return nil, err
+			return err
 		}
 		if err := clearDB(dataDir, validatingPubKeys, forceClearFlag); err != nil {
-			return nil, err
->>>>>>> 6e6b871c
+			return err
 		}
 	}
 	log.WithField("databasePath", dataDir).Info("Checking DB")
@@ -259,13 +228,8 @@
 			return err
 		}
 	}
-<<<<<<< HEAD
-	if err := s.registerClientService(keyManagerV1, keyManagerV2, pubKeys); err != nil {
-		return err
-=======
-	if err := ValidatorClient.registerClientService(keyManagerV1, keyManagerV2); err != nil {
-		return nil, err
->>>>>>> 6e6b871c
+	if err := s.registerClientService(keyManagerV1, keyManagerV2); err != nil {
+		return err
 	}
 	if err := s.registerRPCService(cliCtx); err != nil {
 		return err
