--- conflicted
+++ resolved
@@ -1716,13 +1716,7 @@
 			WithdrawalCredentials: make([]byte, 32),
 		})
 	}
-<<<<<<< HEAD
-	blk := &ethpb.BeaconBlock{
-		Slot: 0,
-	}
-=======
 	blk := testutil.NewBeaconBlock().Block
->>>>>>> 21a56d54
 	blockRoot, err := blk.HashTreeRoot()
 	require.NoError(t, err)
 	s := testutil.NewBeaconState()
