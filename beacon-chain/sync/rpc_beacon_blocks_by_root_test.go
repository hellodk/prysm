package sync

import (
	"bytes"
	"context"
	"reflect"
	"sync"
	"testing"
	"time"

	"github.com/kevinms/leakybucket-go"
	"github.com/libp2p/go-libp2p-core/network"
	"github.com/libp2p/go-libp2p-core/protocol"
	"github.com/protolambda/zssz"
	"github.com/protolambda/zssz/types"
	ethpb "github.com/prysmaticlabs/ethereumapis/eth/v1alpha1"
	"github.com/prysmaticlabs/go-ssz"
	mock "github.com/prysmaticlabs/prysm/beacon-chain/blockchain/testing"
	"github.com/prysmaticlabs/prysm/beacon-chain/core/state"
	db "github.com/prysmaticlabs/prysm/beacon-chain/db/testing"
	p2ptest "github.com/prysmaticlabs/prysm/beacon-chain/p2p/testing"
	"github.com/prysmaticlabs/prysm/beacon-chain/state/stateutil"
	"github.com/prysmaticlabs/prysm/shared/params"
	"github.com/prysmaticlabs/prysm/shared/testutil"
	"github.com/prysmaticlabs/prysm/shared/testutil/assert"
	"github.com/prysmaticlabs/prysm/shared/testutil/require"
)

func TestRecentBeaconBlocksRPCHandler_ReturnsBlocks(t *testing.T) {
	p1 := p2ptest.NewTestP2P(t)
	p2 := p2ptest.NewTestP2P(t)
	p1.Connect(p2)
	assert.Equal(t, 1, len(p1.BHost.Network().Peers()), "Expected peers to be connected")
	d, _ := db.SetupDB(t)

	var blkRoots [][32]byte
	// Populate the database with blocks that would match the request.
	for i := 1; i < 11; i++ {
<<<<<<< HEAD
		blk := &ethpb.BeaconBlock{
			Slot: uint64(i),
		}
		root, err := blk.HashTreeRoot()
=======
		blk := testutil.NewBeaconBlock()
		blk.Block.Slot = uint64(i)
		root, err := blk.Block.HashTreeRoot()
>>>>>>> 21a56d54
		require.NoError(t, err)
		require.NoError(t, d.SaveBlock(context.Background(), blk))
		blkRoots = append(blkRoots, root)
	}

	r := &Service{p2p: p1, db: d, rateLimiter: newRateLimiter(p1)}
	pcl := protocol.ID("/testing")
	topic := string(pcl)
	r.rateLimiter.limiterMap[topic] = leakybucket.NewCollector(10000, 10000, false)

	var wg sync.WaitGroup
	wg.Add(1)
	p2.BHost.SetStreamHandler(pcl, func(stream network.Stream) {
		defer wg.Done()
		for i := range blkRoots {
			expectSuccess(t, r, stream)
			res := testutil.NewBeaconBlock()
			assert.NoError(t, r.p2p.Encoding().DecodeWithMaxLength(stream, &res))
			if res.Block.Slot != uint64(i+1) {
				t.Errorf("Received unexpected block slot %d but wanted %d", res.Block.Slot, i+1)
			}
		}
	})

	stream1, err := p1.BHost.NewStream(context.Background(), p2.BHost.ID(), pcl)
	require.NoError(t, err)
	err = r.beaconBlocksRootRPCHandler(context.Background(), blkRoots, stream1)
	assert.NoError(t, err)

	if testutil.WaitTimeout(&wg, 1*time.Second) {
		t.Fatal("Did not receive stream within 1 sec")
	}
}

func TestRecentBeaconBlocks_RPCRequestSent(t *testing.T) {
	p1 := p2ptest.NewTestP2P(t)
	p2 := p2ptest.NewTestP2P(t)
	p1.DelaySend = true

	blockA := testutil.NewBeaconBlock()
	blockA.Block.Slot = 111
	blockB := testutil.NewBeaconBlock()
	blockB.Block.Slot = 40
	// Set up a head state with data we expect.
	blockARoot, err := stateutil.BlockRoot(blockA.Block)
	require.NoError(t, err)
	blockBRoot, err := stateutil.BlockRoot(blockB.Block)
	require.NoError(t, err)
	genesisState, err := state.GenesisBeaconState(nil, 0, &ethpb.Eth1Data{})
	require.NoError(t, err)
	require.NoError(t, genesisState.SetSlot(111))
	require.NoError(t, genesisState.UpdateBlockRootAtIndex(111%params.BeaconConfig().SlotsPerHistoricalRoot, blockARoot))
	finalizedCheckpt := &ethpb.Checkpoint{
		Epoch: 5,
		Root:  blockBRoot[:],
	}

	expectedRoots := [][32]byte{blockBRoot, blockARoot}

	r := &Service{
		p2p: p1,
		chain: &mock.ChainService{
			State:               genesisState,
			FinalizedCheckPoint: finalizedCheckpt,
			Root:                blockARoot[:],
		},
		slotToPendingBlocks: make(map[uint64][]*ethpb.SignedBeaconBlock),
		seenPendingBlocks:   make(map[[32]byte]bool),
		ctx:                 context.Background(),
		rateLimiter:         newRateLimiter(p1),
	}

	// Setup streams
	pcl := protocol.ID("/eth2/beacon_chain/req/beacon_blocks_by_root/1/ssz_snappy")
	topic := string(pcl)
	r.rateLimiter.limiterMap[topic] = leakybucket.NewCollector(10000, 10000, false)

	var wg sync.WaitGroup
	wg.Add(1)
	p2.BHost.SetStreamHandler(pcl, func(stream network.Stream) {
		defer wg.Done()
		out := [][32]byte{}
		assert.NoError(t, p2.Encoding().DecodeWithMaxLength(stream, &out))
		assert.DeepEqual(t, expectedRoots, out, "Did not receive expected message")
		response := []*ethpb.SignedBeaconBlock{blockB, blockA}
		for _, blk := range response {
			_, err := stream.Write([]byte{responseCodeSuccess})
			assert.NoError(t, err, "Failed to write to stream")
			_, err = p2.Encoding().EncodeWithMaxLength(stream, blk)
			assert.NoError(t, err, "Could not send response back")
		}
		assert.NoError(t, stream.Close())
	})

	p1.Connect(p2)
	require.NoError(t, r.sendRecentBeaconBlocksRequest(context.Background(), expectedRoots, p2.PeerID()))

	if testutil.WaitTimeout(&wg, 1*time.Second) {
		t.Fatal("Did not receive stream within 1 sec")
	}
}

type testList [][32]byte

func (*testList) Limit() uint64 {
	return 2 << 10
}

func TestSSZCompatibility(t *testing.T) {
	rootA := [32]byte{'a'}
	rootB := [32]byte{'B'}
	rootC := [32]byte{'C'}
	list := testList{rootA, rootB, rootC}
	writer := bytes.NewBuffer([]byte{})
	sszType, err := types.SSZFactory(reflect.TypeOf(list))
	assert.NoError(t, err)
	n, err := zssz.Encode(writer, list, sszType)
	assert.NoError(t, err)
	encodedPart := writer.Bytes()[:n]
	fastSSZ, err := ssz.Marshal(list)
	assert.NoError(t, err)
	if !bytes.Equal(fastSSZ, encodedPart) {
		t.Errorf("Wanted the same result as ZSSZ of %#x but got %#X", encodedPart, fastSSZ)
	}
}<|MERGE_RESOLUTION|>--- conflicted
+++ resolved
@@ -36,16 +36,9 @@
 	var blkRoots [][32]byte
 	// Populate the database with blocks that would match the request.
 	for i := 1; i < 11; i++ {
-<<<<<<< HEAD
-		blk := &ethpb.BeaconBlock{
-			Slot: uint64(i),
-		}
-		root, err := blk.HashTreeRoot()
-=======
 		blk := testutil.NewBeaconBlock()
 		blk.Block.Slot = uint64(i)
 		root, err := blk.Block.HashTreeRoot()
->>>>>>> 21a56d54
 		require.NoError(t, err)
 		require.NoError(t, d.SaveBlock(context.Background(), blk))
 		blkRoots = append(blkRoots, root)
