package v2

import (
	"fmt"
	"strings"

	"github.com/pkg/errors"
	"github.com/prysmaticlabs/prysm/validator/flags"
	v2keymanager "github.com/prysmaticlabs/prysm/validator/keymanager/v2"
	"github.com/prysmaticlabs/prysm/validator/keymanager/v2/derived"
	"github.com/prysmaticlabs/prysm/validator/keymanager/v2/direct"
	"github.com/sirupsen/logrus"
	"github.com/urfave/cli/v2"
)

var log = logrus.WithField("prefix", "accounts-v2")

<<<<<<< HEAD
// CreateAccount creates a new validator account from user input by opening
// a wallet from the user's specified path.
func CreateAccount(cliCtx *cli.Context) error {
	ctx := cliCtx.Context
	wallet, err := openOrCreateWallet(cliCtx, CreateWallet)
=======
// CreateAccountConfig to run the create account function.
type CreateAccountConfig struct {
	Wallet      *Wallet
	NumAccounts int64
}

// CreateAccountCli creates a new validator account from user input by opening
// a wallet from the user's specified path. This uses the CLI to extract information
// to perform account creation.
func CreateAccountCli(cliCtx *cli.Context) error {
	wallet, err := OpenWalletOrElseCli(cliCtx, CreateAndSaveWalletCli)
>>>>>>> ecbab20b
	if err != nil {
		return err
	}
	numAccounts := cliCtx.Int64(flags.NumAccountsFlag.Name)
	log.Info("Creating a new account...")
	return CreateAccount(cliCtx.Context, &CreateAccountConfig{
		Wallet:      wallet,
		NumAccounts: numAccounts,
	})
}

// CreateAccount creates a new validator account from user input by opening
// a wallet from the user's specified path.
func CreateAccount(ctx context.Context, cfg *CreateAccountConfig) error {
	keymanager, err := cfg.Wallet.InitializeKeymanager(ctx, false /* skip mnemonic confirm */)
	if err != nil && strings.Contains(err.Error(), "invalid checksum") {
		return errors.New("wrong wallet password entered")
	}
	if err != nil {
		return errors.Wrap(err, "could not initialize keymanager")
	}
	switch cfg.Wallet.KeymanagerKind() {
	case v2keymanager.Remote:
		return errors.New("cannot create a new account for a remote keymanager")
	case v2keymanager.Direct:
		km, ok := keymanager.(*direct.Keymanager)
		if !ok {
			return errors.New("not a direct keymanager")
		}
		// Create a new validator account using the specified keymanager.
		if _, err := km.CreateAccount(ctx); err != nil {
			return errors.Wrap(err, "could not create account in wallet")
		}
	case v2keymanager.Derived:
		km, ok := keymanager.(*derived.Keymanager)
		if !ok {
			return errors.New("not a derived keymanager")
		}
		startNum := km.NextAccountNumber(ctx)
		if cfg.NumAccounts == 1 {
			if _, err := km.CreateAccount(ctx, true /*logAccountInfo*/); err != nil {
				return errors.Wrap(err, "could not create account in wallet")
			}
		} else {
			for i := 0; i < int(cfg.NumAccounts); i++ {
				if _, err := km.CreateAccount(ctx, false /*logAccountInfo*/); err != nil {
					return errors.Wrap(err, "could not create account in wallet")
				}
			}
			log.Infof(
				"Successfully created %d accounts. Please use accounts-v2 list to view details for accounts %d through %d",
				cfg.NumAccounts,
				startNum,
				startNum+uint64(cfg.NumAccounts)-1,
			)
		}
	default:
		return fmt.Errorf("keymanager kind %s not supported", cfg.Wallet.KeymanagerKind())
	}
	return nil
}<|MERGE_RESOLUTION|>--- conflicted
+++ resolved
@@ -1,6 +1,7 @@
 package v2
 
 import (
+	"context"
 	"fmt"
 	"strings"
 
@@ -15,13 +16,6 @@
 
 var log = logrus.WithField("prefix", "accounts-v2")
 
-<<<<<<< HEAD
-// CreateAccount creates a new validator account from user input by opening
-// a wallet from the user's specified path.
-func CreateAccount(cliCtx *cli.Context) error {
-	ctx := cliCtx.Context
-	wallet, err := openOrCreateWallet(cliCtx, CreateWallet)
-=======
 // CreateAccountConfig to run the create account function.
 type CreateAccountConfig struct {
 	Wallet      *Wallet
@@ -33,7 +27,6 @@
 // to perform account creation.
 func CreateAccountCli(cliCtx *cli.Context) error {
 	wallet, err := OpenWalletOrElseCli(cliCtx, CreateAndSaveWalletCli)
->>>>>>> ecbab20b
 	if err != nil {
 		return err
 	}
