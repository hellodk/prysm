--- conflicted
+++ resolved
@@ -6,24 +6,14 @@
 	"strings"
 
 	"github.com/pkg/errors"
+	"github.com/prysmaticlabs/prysm/shared/bytesutil"
+	"github.com/prysmaticlabs/prysm/shared/promptutil"
+	"github.com/prysmaticlabs/prysm/validator/flags"
 	"github.com/urfave/cli/v2"
 	"google.golang.org/grpc/codes"
 	"google.golang.org/grpc/status"
-
-	"github.com/prysmaticlabs/prysm/shared/bytesutil"
-	"github.com/prysmaticlabs/prysm/shared/promptutil"
-	"github.com/prysmaticlabs/prysm/validator/flags"
 )
 
-<<<<<<< HEAD
-// ExitAccounts performs a voluntary exit on one or more accounts.
-func ExitAccounts(cliCtx *cli.Context, r io.Reader) error {
-	ctx := cliCtx.Context
-	wallet, err := OpenWallet(cliCtx)
-	if errors.Is(err, ErrNoWalletFound) {
-		return errors.Wrap(err, "no wallet found at path, create a new wallet with wallet-v2 create")
-	} else if err != nil {
-=======
 // ExitAccountsCli performs a voluntary exit on one or more accounts.
 func ExitAccountsCli(cliCtx *cli.Context, r io.Reader) error {
 	wallet, err := OpenWalletOrElseCli(cliCtx, func(cliCtx *cli.Context) (*Wallet, error) {
@@ -32,7 +22,6 @@
 		)
 	})
 	if err != nil {
->>>>>>> ecbab20b
 		return errors.Wrap(err, "could not open wallet")
 	}
 
