package blocks

import (
	"context"
	"fmt"

	"github.com/pkg/errors"
	ethpb "github.com/prysmaticlabs/ethereumapis/eth/v1alpha1"
	"github.com/prysmaticlabs/go-ssz"
	"github.com/prysmaticlabs/prysm/beacon-chain/core/helpers"
	stateTrie "github.com/prysmaticlabs/prysm/beacon-chain/state"
	pb "github.com/prysmaticlabs/prysm/proto/beacon/p2p/v1"
	"github.com/prysmaticlabs/prysm/shared/bls"
	"github.com/prysmaticlabs/prysm/shared/bytesutil"
	"github.com/prysmaticlabs/prysm/shared/depositutil"
	"github.com/prysmaticlabs/prysm/shared/mathutil"
	"github.com/prysmaticlabs/prysm/shared/params"
	"github.com/prysmaticlabs/prysm/shared/trieutil"
)

// ProcessPreGenesisDeposits processes a deposit for the beacon state before chainstart.
func ProcessPreGenesisDeposits(
	ctx context.Context,
	beaconState *stateTrie.BeaconState,
	deposits []*ethpb.Deposit,
) (*stateTrie.BeaconState, error) {
	var err error
	beaconState, err = ProcessDeposits(ctx, beaconState, deposits)
	if err != nil {
		return nil, errors.Wrap(err, "could not process deposit")
	}
	for _, deposit := range deposits {
		pubkey := deposit.Data.PublicKey
		index, ok := beaconState.ValidatorIndexByPubkey(bytesutil.ToBytes48(pubkey))
		if !ok {
			return beaconState, nil
		}
		balance, err := beaconState.BalanceAtIndex(index)
		if err != nil {
			return nil, err
		}
		validator, err := beaconState.ValidatorAtIndex(index)
		if err != nil {
			return nil, err
		}
		validator.EffectiveBalance = mathutil.Min(balance-balance%params.BeaconConfig().EffectiveBalanceIncrement, params.BeaconConfig().MaxEffectiveBalance)
		if validator.EffectiveBalance ==
			params.BeaconConfig().MaxEffectiveBalance {
			validator.ActivationEligibilityEpoch = 0
			validator.ActivationEpoch = 0
		}
		if err := beaconState.UpdateValidatorAtIndex(index, validator); err != nil {
			return nil, err
		}
	}
	return beaconState, nil
}

// ProcessDeposits is one of the operations performed on each processed
// beacon block to verify queued validators from the Ethereum 1.0 Deposit Contract
// into the beacon chain.
//
// Spec pseudocode definition:
//   For each deposit in block.body.deposits:
//     process_deposit(state, deposit)
func ProcessDeposits(
	ctx context.Context,
	beaconState *stateTrie.BeaconState,
	deposits []*ethpb.Deposit,
) (*stateTrie.BeaconState, error) {
	var err error

	domain, err := helpers.ComputeDomain(params.BeaconConfig().DomainDeposit, nil, nil)
	if err != nil {
		return nil, err
	}

	// Attempt to verify all deposit signatures at once, if this fails then fall back to processing
	// individual deposits with signature verification enabled.
	var verifySignature bool
	if err := verifyDepositDataWithDomain(ctx, deposits, domain); err != nil {
		log.WithError(err).Debug("Failed to verify deposit data, verifying signatures individually")
		verifySignature = true
	}

	for _, deposit := range deposits {
		if deposit == nil || deposit.Data == nil {
			return nil, errors.New("got a nil deposit in block")
		}
		beaconState, err = ProcessDeposit(beaconState, deposit, verifySignature)
		if err != nil {
			return nil, errors.Wrapf(err, "could not process deposit from %#x", bytesutil.Trunc(deposit.Data.PublicKey))
		}
	}
	return beaconState, nil
}

// ProcessDeposit takes in a deposit object and inserts it
// into the registry as a new validator or balance change.
//
// Spec pseudocode definition:
// def process_deposit(state: BeaconState, deposit: Deposit) -> None:
//    # Verify the Merkle branch
//    assert is_valid_merkle_branch(
//        leaf=hash_tree_root(deposit.data),
//        branch=deposit.proof,
//        depth=DEPOSIT_CONTRACT_TREE_DEPTH + 1,  # Add 1 for the List length mix-in
//        index=state.eth1_deposit_index,
//        root=state.eth1_data.deposit_root,
//    )
//
//    # Deposits must be processed in order
//    state.eth1_deposit_index += 1
//
//    pubkey = deposit.data.pubkey
//    amount = deposit.data.amount
//    validator_pubkeys = [v.pubkey for v in state.validators]
//    if pubkey not in validator_pubkeys:
//        # Verify the deposit signature (proof of possession) which is not checked by the deposit contract
//        deposit_message = DepositMessage(
//            pubkey=deposit.data.pubkey,
//            withdrawal_credentials=deposit.data.withdrawal_credentials,
//            amount=deposit.data.amount,
//        )
//        domain = compute_domain(DOMAIN_DEPOSIT)  # Fork-agnostic domain since deposits are valid across forks
//        signing_root = compute_signing_root(deposit_message, domain)
//        if not bls.Verify(pubkey, signing_root, deposit.data.signature):
//            return
//
//        # Add validator and balance entries
//        state.validators.append(get_validator_from_deposit(state, deposit))
//        state.balances.append(amount)
//    else:
//        # Increase balance by deposit amount
//        index = ValidatorIndex(validator_pubkeys.index(pubkey))
//        increase_balance(state, index, amount)
func ProcessDeposit(beaconState *stateTrie.BeaconState, deposit *ethpb.Deposit, verifySignature bool) (*stateTrie.BeaconState, error) {
	if err := verifyDeposit(beaconState, deposit); err != nil {
		if deposit == nil || deposit.Data == nil {
			return nil, err
		}
		return nil, errors.Wrapf(err, "could not verify deposit from %#x", bytesutil.Trunc(deposit.Data.PublicKey))
	}
	if err := beaconState.SetEth1DepositIndex(beaconState.Eth1DepositIndex() + 1); err != nil {
		return nil, err
	}
	pubKey := deposit.Data.PublicKey
	amount := deposit.Data.Amount
	index, ok := beaconState.ValidatorIndexByPubkey(bytesutil.ToBytes48(pubKey))
	if !ok {
		if verifySignature {
			domain, err := helpers.ComputeDomain(params.BeaconConfig().DomainDeposit, nil, nil)
			if err != nil {
				return nil, err
			}
			depositSig := deposit.Data.Signature
			if err := verifyDepositDataSigningRoot(deposit.Data, pubKey, depositSig, domain); err != nil {
				// Ignore this error as in the spec pseudo code.
				log.Debugf("Skipping deposit: could not verify deposit data signature: %v", err)
				return beaconState, nil
			}
		}

		effectiveBalance := amount - (amount % params.BeaconConfig().EffectiveBalanceIncrement)
		if params.BeaconConfig().MaxEffectiveBalance < effectiveBalance {
			effectiveBalance = params.BeaconConfig().MaxEffectiveBalance
		}
		if err := beaconState.AppendValidator(&ethpb.Validator{
			PublicKey:                  pubKey,
			WithdrawalCredentials:      deposit.Data.WithdrawalCredentials,
			ActivationEligibilityEpoch: params.BeaconConfig().FarFutureEpoch,
			ActivationEpoch:            params.BeaconConfig().FarFutureEpoch,
			ExitEpoch:                  params.BeaconConfig().FarFutureEpoch,
			WithdrawableEpoch:          params.BeaconConfig().FarFutureEpoch,
			EffectiveBalance:           effectiveBalance,
		}); err != nil {
			return nil, err
		}
		if err := beaconState.AppendBalance(amount); err != nil {
			return nil, err
		}
	} else {
		if err := helpers.IncreaseBalance(beaconState, index, amount); err != nil {
			return nil, err
		}
	}

	return beaconState, nil
}

func verifyDeposit(beaconState *stateTrie.BeaconState, deposit *ethpb.Deposit) error {
	// Verify Merkle proof of deposit and deposit trie root.
	if deposit == nil || deposit.Data == nil {
		return errors.New("received nil deposit or nil deposit data")
	}
	eth1Data := beaconState.Eth1Data()
	if eth1Data == nil {
		return errors.New("received nil eth1data in the beacon state")
	}

	receiptRoot := eth1Data.DepositRoot
	leaf, err := deposit.Data.HashTreeRoot()
	if err != nil {
		return errors.Wrap(err, "could not tree hash deposit data")
	}
	if ok := trieutil.VerifyMerkleBranch(
		receiptRoot,
		leaf[:],
		int(beaconState.Eth1DepositIndex()),
		deposit.Proof,
	); !ok {
		return fmt.Errorf(
			"deposit merkle branch of deposit root did not verify for root: %#x",
			receiptRoot,
		)
	}
	return nil
}

// Deprecated: This method uses deprecated ssz.SigningRoot.
func verifyDepositDataSigningRoot(obj *ethpb.Deposit_Data, pub []byte, signature []byte, domain []byte) error {
<<<<<<< HEAD
	publicKey, err := bls.PublicKeyFromBytes(pub)
	if err != nil {
		return errors.Wrap(err, "could not convert bytes to public key")
	}
	sig, err := bls.SignatureFromBytes(signature)
	if err != nil {
		return errors.Wrap(err, "could not convert bytes to signature")
	}
	root, err := ssz.SigningRoot(obj)
	if err != nil {
		return errors.Wrap(err, "could not get signing root")
	}
	signingData := &pb.SigningData{
		ObjectRoot: root[:],
		Domain:     domain,
	}
	ctrRoot, err := signingData.HashTreeRoot()
	if err != nil {
		return errors.Wrap(err, "could not get container root")
	}
	if !sig.Verify(publicKey, ctrRoot[:]) {
		return helpers.ErrSigFailedToVerify
	}
	return nil
=======
	return depositutil.VerifyDepositSignature(obj, domain)
>>>>>>> dc17b7ab
}

func verifyDepositDataWithDomain(ctx context.Context, deps []*ethpb.Deposit, domain []byte) error {
	if len(deps) == 0 {
		return nil
	}
	pks := make([]bls.PublicKey, len(deps))
	sigs := make([]bls.Signature, len(deps))
	msgs := make([][32]byte, len(deps))
	for i, dep := range deps {
		if ctx.Err() != nil {
			return ctx.Err()
		}
		if dep == nil || dep.Data == nil {
			return errors.New("nil deposit")
		}

		dpk, err := bls.PublicKeyFromBytes(dep.Data.PublicKey)
		if err != nil {
			return err
		}
		pks[i] = dpk
		dsig, err := bls.SignatureFromBytes(dep.Data.Signature)
		if err != nil {
			return err
		}
		sigs[i] = dsig
		root, err := ssz.SigningRoot(dep.Data)
		if err != nil {
			return errors.Wrap(err, "could not get signing root")
		}
		signingData := &pb.SigningData{
			ObjectRoot: root[:],
			Domain:     domain,
		}
		ctrRoot, err := signingData.HashTreeRoot()
		if err != nil {
			return errors.Wrap(err, "could not get container root")
		}
		msgs[i] = ctrRoot
	}
	verify, err := bls.VerifyMultipleSignatures(sigs, msgs, pks)
	if err != nil {
		return errors.Errorf("could not verify multiple signatures: %v", err)
	}
	if !verify {
		return errors.New("one or more deposit signatures did not verify")
	}
	return nil
}<|MERGE_RESOLUTION|>--- conflicted
+++ resolved
@@ -219,34 +219,7 @@
 
 // Deprecated: This method uses deprecated ssz.SigningRoot.
 func verifyDepositDataSigningRoot(obj *ethpb.Deposit_Data, pub []byte, signature []byte, domain []byte) error {
-<<<<<<< HEAD
-	publicKey, err := bls.PublicKeyFromBytes(pub)
-	if err != nil {
-		return errors.Wrap(err, "could not convert bytes to public key")
-	}
-	sig, err := bls.SignatureFromBytes(signature)
-	if err != nil {
-		return errors.Wrap(err, "could not convert bytes to signature")
-	}
-	root, err := ssz.SigningRoot(obj)
-	if err != nil {
-		return errors.Wrap(err, "could not get signing root")
-	}
-	signingData := &pb.SigningData{
-		ObjectRoot: root[:],
-		Domain:     domain,
-	}
-	ctrRoot, err := signingData.HashTreeRoot()
-	if err != nil {
-		return errors.Wrap(err, "could not get container root")
-	}
-	if !sig.Verify(publicKey, ctrRoot[:]) {
-		return helpers.ErrSigFailedToVerify
-	}
-	return nil
-=======
 	return depositutil.VerifyDepositSignature(obj, domain)
->>>>>>> dc17b7ab
 }
 
 func verifyDepositDataWithDomain(ctx context.Context, deps []*ethpb.Deposit, domain []byte) error {
