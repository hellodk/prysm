package client

// Validator client proposer functions.
import (
	"context"
	"encoding/binary"
	"fmt"

	"github.com/prysmaticlabs/prysm/beacon-chain/core/helpers"
	"github.com/pkg/errors"
	"github.com/prometheus/client_golang/prometheus"
	"github.com/prometheus/client_golang/prometheus/promauto"
	ethpb "github.com/prysmaticlabs/ethereumapis/eth/v1alpha1"
	slashpb "github.com/prysmaticlabs/prysm/proto/slashing"
	"github.com/prysmaticlabs/prysm/shared/bls"
	"github.com/prysmaticlabs/prysm/shared/bytesutil"
	"github.com/prysmaticlabs/prysm/shared/featureconfig"
	"github.com/prysmaticlabs/prysm/shared/params"
	"github.com/prysmaticlabs/prysm/validator/keymanager"
	"github.com/sirupsen/logrus"
	"go.opencensus.io/trace"
)

var (
	validatorProposeSuccessVec = promauto.NewCounterVec(
		prometheus.CounterOpts{
			Namespace: "validator",
			Name:      "successful_proposals",
		},
		[]string{
			// validator pubkey
			"pkey",
		},
	)
	validatorProposeFailVec = promauto.NewCounterVec(
		prometheus.CounterOpts{
			Namespace: "validator",
			Name:      "failed_proposals",
		},
		[]string{
			// validator pubkey
			"pkey",
		},
	)
)

// ProposeBlock A new beacon block for a given slot. This method collects the
// previous beacon block, any pending deposits, and ETH1 data from the beacon
// chain node to construct the new block. The new block is then processed with
// the state root computation, and finally signed by the validator before being
// sent back to the beacon node for broadcasting.
func (v *validator) ProposeBlock(ctx context.Context, slot uint64, pubKey [48]byte) {
	if slot == 0 {
		log.Debug("Assigned to genesis slot, skipping proposal")
		return
	}
	ctx, span := trace.StartSpan(ctx, "validator.ProposeBlock")
	defer span.End()
	fmtKey := fmt.Sprintf("%#x", pubKey[:])

	span.AddAttributes(trace.StringAttribute("validator", fmt.Sprintf("%#x", pubKey)))
	log := log.WithField("pubKey", fmt.Sprintf("%#x", bytesutil.Trunc(pubKey[:])))

	// Sign randao reveal, it's used to request block from beacon node
	epoch := slot / params.BeaconConfig().SlotsPerEpoch
	randaoReveal, err := v.signRandaoReveal(ctx, pubKey, epoch)
	if err != nil {
		log.WithError(err).Error("Failed to sign randao reveal")
		if v.emitAccountMetrics {
			validatorProposeFailVec.WithLabelValues(fmtKey).Inc()
		}
		return
	}

	// Request block from beacon node
	b, err := v.validatorClient.GetBlock(ctx, &ethpb.BlockRequest{
		Slot:         slot,
		RandaoReveal: randaoReveal,
		Graffiti:     v.graffiti,
	})
	if err != nil {
		log.WithError(err).Error("Failed to request block from beacon node")
		if v.emitAccountMetrics {
			validatorProposeFailVec.WithLabelValues(fmtKey).Inc()
		}
		return
	}

	if featureconfig.Get().ProtectProposer {
		history, err := v.db.ProposalHistory(ctx, pubKey[:])
		if err != nil {
			log.WithError(err).Error("Failed to get proposal history")
			if v.emitAccountMetrics {
				validatorProposeFailVec.WithLabelValues(fmtKey).Inc()
			}
			return
		}

		if HasProposedForEpoch(history, epoch) {
			log.WithField("epoch", epoch).Warn("Tried to sign a double proposal, rejected")
			if v.emitAccountMetrics {
				validatorProposeFailVec.WithLabelValues(fmtKey).Inc()
			}
			return
		}
	}

	// Sign returned block from beacon node
	sig, err := v.signBlock(ctx, pubKey, epoch, b)
	if err != nil {
		log.WithError(err).Error("Failed to sign block")
		if v.emitAccountMetrics {
			validatorProposeFailVec.WithLabelValues(fmtKey).Inc()
		}
		return
	}
	blk := &ethpb.SignedBeaconBlock{
		Block:     b,
		Signature: sig,
	}

	// Propose and broadcast block via beacon node
	blkResp, err := v.validatorClient.ProposeBlock(ctx, blk)
	if err != nil {
		log.WithError(err).Error("Failed to propose block")
		if v.emitAccountMetrics {
			validatorProposeFailVec.WithLabelValues(fmtKey).Inc()
		}
		return
	}

	if featureconfig.Get().ProtectProposer {
		history, err := v.db.ProposalHistory(ctx, pubKey[:])
		if err != nil {
			log.WithError(err).Error("Failed to get proposal history")
			if v.emitAccountMetrics {
				validatorProposeFailVec.WithLabelValues(fmtKey).Inc()
			}
			return
		}
		history = SetProposedForEpoch(history, epoch)
		if err := v.db.SaveProposalHistory(ctx, pubKey[:], history); err != nil {
			log.WithError(err).Error("Failed to save updated proposal history")
			if v.emitAccountMetrics {
				validatorProposeFailVec.WithLabelValues(fmtKey).Inc()
			}
			return
		}
	}

	if v.emitAccountMetrics {
		validatorProposeSuccessVec.WithLabelValues(fmtKey).Inc()
	}

	span.AddAttributes(
		trace.StringAttribute("blockRoot", fmt.Sprintf("%#x", blkResp.BlockRoot)),
		trace.Int64Attribute("numDeposits", int64(len(b.Body.Deposits))),
		trace.Int64Attribute("numAttestations", int64(len(b.Body.Attestations))),
	)

	blkRoot := fmt.Sprintf("%#x", bytesutil.Trunc(blkResp.BlockRoot))
	log.WithFields(logrus.Fields{
		"slot":            b.Slot,
		"blockRoot":       blkRoot,
		"numAttestations": len(b.Body.Attestations),
		"numDeposits":     len(b.Body.Deposits),
	}).Info("Submitted new block")
}

// ProposeExit --
func (v *validator) ProposeExit(ctx context.Context, exit *ethpb.VoluntaryExit) error {
	return errors.New("unimplemented")
}

// Sign randao reveal with randao domain and private key.
func (v *validator) signRandaoReveal(ctx context.Context, pubKey [48]byte, epoch uint64) ([]byte, error) {
	domain, err := v.domainData(ctx, epoch, params.BeaconConfig().DomainRandao[:])

	if err != nil {
		return nil, errors.Wrap(err, "could not get domain data")
	}
	var buf [32]byte
	binary.LittleEndian.PutUint64(buf[:], epoch)
	sigRoot, err := helpers.ComputeSigningRoot(epoch, domain.SignatureDomain)
	if err != nil {
		return nil, errors.Wrap(err, "could not compute signing root")
	}
	randaoReveal, err := v.keyManager.Sign(pubKey, sigRoot)
	if err != nil {
		return nil, errors.Wrap(err, "could not sign reveal")
	}
	return randaoReveal.Marshal(), nil
}

// Sign block with proposer domain and private key.
func (v *validator) signBlock(ctx context.Context, pubKey [48]byte, epoch uint64, b *ethpb.BeaconBlock) ([]byte, error) {
	domain, err := v.domainData(ctx, epoch, params.BeaconConfig().DomainBeaconProposer[:])
	if err != nil {
		return nil, errors.Wrap(err, "could not get domain data")
	}
	root, err := helpers.ComputeSigningRoot(b, domain.SignatureDomain)
	if err != nil {
		return nil, errors.Wrap(err, "could not get signing root")
	}
<<<<<<< HEAD
	sig, err := v.keyManager.Sign(pubKey, root)
=======
	var sig *bls.Signature
	if protectingKeymanager, supported := v.keyManager.(keymanager.ProtectingKeyManager); supported {
		sig, err = protectingKeymanager.SignProposal(pubKey, domain.SignatureDomain, b)
	} else {
		sig, err = v.keyManager.Sign(pubKey, root, domain.SignatureDomain)
	}
>>>>>>> 26582cbf
	if err != nil {
		return nil, errors.Wrap(err, "could not get signing root")
	}
	return sig.Marshal(), nil
}

// HasProposedForEpoch returns whether a validators proposal history has been marked for the entered epoch.
// If the request is more in the future than what the history contains, it will return false.
// If the request is from the past, and likely previously pruned it will return false.
func HasProposedForEpoch(history *slashpb.ProposalHistory, epoch uint64) bool {
	wsPeriod := params.BeaconConfig().WeakSubjectivityPeriod
	// Previously pruned, we should return false.
	if int(epoch) <= int(history.LatestEpochWritten)-int(wsPeriod) {
		return false
	}
	// Accessing future proposals that haven't been marked yet. Needs to return false.
	if epoch > history.LatestEpochWritten {
		return false
	}
	return history.EpochBits.BitAt(epoch % wsPeriod)
}

// SetProposedForEpoch updates the proposal history to mark the indicated epoch in the bitlist
// and updates the last epoch written if needed.
// Returns the modified proposal history.
func SetProposedForEpoch(history *slashpb.ProposalHistory, epoch uint64) *slashpb.ProposalHistory {
	wsPeriod := params.BeaconConfig().WeakSubjectivityPeriod

	if epoch > history.LatestEpochWritten {
		// If the history is empty, just update the latest written and mark the epoch.
		// This is for the first run of a validator.
		if history.EpochBits.Count() < 1 {
			history.LatestEpochWritten = epoch
			history.EpochBits.SetBitAt(epoch%wsPeriod, true)
			return history
		}
		// If the epoch to mark is ahead of latest written epoch, override the old votes and mark the requested epoch.
		// Limit the overwriting to one weak subjectivity period as further is not needed.
		maxToWrite := history.LatestEpochWritten + wsPeriod
		for i := history.LatestEpochWritten + 1; i < epoch && i <= maxToWrite; i++ {
			history.EpochBits.SetBitAt(i%wsPeriod, false)
		}
		history.LatestEpochWritten = epoch
	}
	history.EpochBits.SetBitAt(epoch%wsPeriod, true)
	return history
}<|MERGE_RESOLUTION|>--- conflicted
+++ resolved
@@ -202,16 +202,12 @@
 	if err != nil {
 		return nil, errors.Wrap(err, "could not get signing root")
 	}
-<<<<<<< HEAD
-	sig, err := v.keyManager.Sign(pubKey, root)
-=======
 	var sig *bls.Signature
 	if protectingKeymanager, supported := v.keyManager.(keymanager.ProtectingKeyManager); supported {
 		sig, err = protectingKeymanager.SignProposal(pubKey, domain.SignatureDomain, b)
 	} else {
-		sig, err = v.keyManager.Sign(pubKey, root, domain.SignatureDomain)
-	}
->>>>>>> 26582cbf
+		sig, err = v.keyManager.Sign(pubKey, root)
+	}
 	if err != nil {
 		return nil, errors.Wrap(err, "could not get signing root")
 	}
