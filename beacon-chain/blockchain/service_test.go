--- conflicted
+++ resolved
@@ -249,12 +249,8 @@
 		beaconDB: db,
 		stateGen: stategen.New(db, sc),
 	}
-<<<<<<< HEAD
-	b := &ethpb.SignedBeaconBlock{Block: &ethpb.BeaconBlock{Slot: 1}}
-=======
 	b := testutil.NewBeaconBlock()
 	b.Block.Slot = 1
->>>>>>> dc17b7ab
 	r, err := b.HashTreeRoot()
 	require.NoError(t, err)
 	newState := testutil.NewBeaconState()
