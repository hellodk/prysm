package powchain

import (
	"context"
	"fmt"
	"testing"

	ethpb "github.com/prysmaticlabs/ethereumapis/eth/v1alpha1"
	"github.com/prysmaticlabs/prysm/beacon-chain/core/helpers"
	testDB "github.com/prysmaticlabs/prysm/beacon-chain/db/testing"
	"github.com/prysmaticlabs/prysm/shared/bls"
	"github.com/prysmaticlabs/prysm/shared/params"
	"github.com/prysmaticlabs/prysm/shared/testutil"
	"github.com/prysmaticlabs/prysm/shared/testutil/assert"
	"github.com/prysmaticlabs/prysm/shared/testutil/require"
	"github.com/prysmaticlabs/prysm/shared/trieutil"
	logTest "github.com/sirupsen/logrus/hooks/test"
)

const pubKeyErr = "could not convert bytes to public key"

func TestProcessDeposit_OK(t *testing.T) {
	beaconDB, _ := testDB.SetupDB(t)
	web3Service, err := NewService(context.Background(), &Web3ServiceConfig{
		HTTPEndPoint: endpoint,
		BeaconDB:     beaconDB,
	})
	require.NoError(t, err, "Unable to setup web3 ETH1.0 chain service")

	web3Service = setDefaultMocks(web3Service)

	deposits, _, err := testutil.DeterministicDepositsAndKeys(1)
	require.NoError(t, err)

	eth1Data, err := testutil.DeterministicEth1Data(len(deposits))
	require.NoError(t, err)

	err = web3Service.processDeposit(eth1Data, deposits[0])
	require.NoError(t, err, "could not process deposit")

	valcount, err := helpers.ActiveValidatorCount(web3Service.preGenesisState, 0)
	require.NoError(t, err)
	require.Equal(t, int(1), int(valcount), "Did not get correct active validator count")
}

func TestProcessDeposit_InvalidMerkleBranch(t *testing.T) {
	beaconDB, _ := testDB.SetupDB(t)
	web3Service, err := NewService(context.Background(), &Web3ServiceConfig{
		HTTPEndPoint: endpoint,
		BeaconDB:     beaconDB,
	})
	require.NoError(t, err, "unable to setup web3 ETH1.0 chain service")
	web3Service = setDefaultMocks(web3Service)

	deposits, _, err := testutil.DeterministicDepositsAndKeys(1)
	require.NoError(t, err)

	eth1Data, err := testutil.DeterministicEth1Data(len(deposits))
	require.NoError(t, err)

	deposits[0].Proof = [][]byte{{'f', 'a', 'k', 'e'}}

	err = web3Service.processDeposit(eth1Data, deposits[0])
	require.NotNil(t, err, "No errors, when an error was expected")

	want := "deposit merkle branch of deposit root did not verify for root"

	assert.ErrorContains(t, want, err)
}

func TestProcessDeposit_InvalidPublicKey(t *testing.T) {
	hook := logTest.NewGlobal()
	beaconDB, _ := testDB.SetupDB(t)
	web3Service, err := NewService(context.Background(), &Web3ServiceConfig{
		HTTPEndPoint: endpoint,
		BeaconDB:     beaconDB,
	})
	require.NoError(t, err, "unable to setup web3 ETH1.0 chain service")
	web3Service = setDefaultMocks(web3Service)

	deposits, _, err := testutil.DeterministicDepositsAndKeys(1)
	require.NoError(t, err)
	deposits[0].Data.PublicKey = []byte("junk")

<<<<<<< HEAD
	leaf, err := deposits[0].Data.HashTreeRoot()
	if err != nil {
		t.Fatalf("Could not hash deposit %v", err)
	}
=======
	leaf, err := ssz.HashTreeRoot(deposits[0].Data)
	require.NoError(t, err, "Could not hash deposit")

>>>>>>> 7a12fc6d
	trie, err := trieutil.GenerateTrieFromItems([][]byte{leaf[:]}, int(params.BeaconConfig().DepositContractTreeDepth))
	require.NoError(t, err)

	deposits[0].Proof, err = trie.MerkleProof(0)
	require.NoError(t, err)

	root := trie.Root()

	eth1Data := &ethpb.Eth1Data{
		DepositCount: 1,
		DepositRoot:  root[:],
	}

	err = web3Service.processDeposit(eth1Data, deposits[0])
	require.NoError(t, err)

	testutil.AssertLogsContain(t, hook, pubKeyErr)
}

func TestProcessDeposit_InvalidSignature(t *testing.T) {
	hook := logTest.NewGlobal()
	beaconDB, _ := testDB.SetupDB(t)
	web3Service, err := NewService(context.Background(), &Web3ServiceConfig{
		HTTPEndPoint: endpoint,
		BeaconDB:     beaconDB,
	})
	require.NoError(t, err, "unable to setup web3 ETH1.0 chain service")
	web3Service = setDefaultMocks(web3Service)

	deposits, _, err := testutil.DeterministicDepositsAndKeys(1)
	require.NoError(t, err)
	var fakeSig [96]byte
	copy(fakeSig[:], []byte{'F', 'A', 'K', 'E'})
	deposits[0].Data.Signature = fakeSig[:]

<<<<<<< HEAD
	leaf, err := deposits[0].Data.HashTreeRoot()
	if err != nil {
		t.Fatalf("Could not hash deposit %v", err)
	}
=======
	leaf, err := ssz.HashTreeRoot(deposits[0].Data)
	require.NoError(t, err, "Could not hash deposit")
>>>>>>> 7a12fc6d

	trie, err := trieutil.GenerateTrieFromItems([][]byte{leaf[:]}, int(params.BeaconConfig().DepositContractTreeDepth))
	require.NoError(t, err)

	root := trie.Root()

	eth1Data := &ethpb.Eth1Data{
		DepositCount: 1,
		DepositRoot:  root[:],
	}

	err = web3Service.processDeposit(eth1Data, deposits[0])
	require.NoError(t, err)

	testutil.AssertLogsContain(t, hook, pubKeyErr)
}

func TestProcessDeposit_UnableToVerify(t *testing.T) {
	hook := logTest.NewGlobal()
	beaconDB, _ := testDB.SetupDB(t)
	web3Service, err := NewService(context.Background(), &Web3ServiceConfig{
		HTTPEndPoint: endpoint,
		BeaconDB:     beaconDB,
	})
	require.NoError(t, err, "unable to setup web3 ETH1.0 chain service")
	web3Service = setDefaultMocks(web3Service)
	testutil.ResetCache()

	deposits, keys, err := testutil.DeterministicDepositsAndKeys(1)
	require.NoError(t, err)
	sig := keys[0].Sign([]byte{'F', 'A', 'K', 'E'})
	deposits[0].Data.Signature = sig.Marshal()[:]

	trie, _, err := testutil.DepositTrieFromDeposits(deposits)
	require.NoError(t, err)
	root := trie.Root()
	eth1Data := &ethpb.Eth1Data{
		DepositCount: 1,
		DepositRoot:  root[:],
	}
	proof, err := trie.MerkleProof(0)
	require.NoError(t, err)
	deposits[0].Proof = proof
	err = web3Service.processDeposit(eth1Data, deposits[0])
	require.NoError(t, err)
	want := "signature did not verify"

	testutil.AssertLogsContain(t, hook, want)

}

func TestProcessDeposit_IncompleteDeposit(t *testing.T) {
	beaconDB, _ := testDB.SetupDB(t)
	web3Service, err := NewService(context.Background(), &Web3ServiceConfig{
		HTTPEndPoint: endpoint,
		BeaconDB:     beaconDB,
	})
	require.NoError(t, err, "unable to setup web3 ETH1.0 chain service")
	web3Service = setDefaultMocks(web3Service)

	deposit := &ethpb.Deposit{
		Data: &ethpb.Deposit_Data{
			Amount:                params.BeaconConfig().EffectiveBalanceIncrement, // incomplete deposit
			WithdrawalCredentials: []byte("testing"),
		},
	}

	sk := bls.RandKey()
	deposit.Data.PublicKey = sk.PublicKey().Marshal()
	d, err := helpers.ComputeDomain(params.BeaconConfig().DomainDeposit, nil, nil)
	require.NoError(t, err)
	signedRoot, err := helpers.ComputeSigningRoot(deposit.Data, d)
	require.NoError(t, err)

	sig := sk.Sign(signedRoot[:])
	deposit.Data.Signature = sig.Marshal()

	trie, err := trieutil.NewTrie(int(params.BeaconConfig().DepositContractTreeDepth))
	require.NoError(t, err)
	root := trie.Root()
	eth1Data := &ethpb.Eth1Data{
		DepositCount: 1,
		DepositRoot:  root[:],
	}
	proof, err := trie.MerkleProof(0)
<<<<<<< HEAD
	if err != nil {
		t.Fatal(err)
	}
	dataRoot, err := deposit.Data.HashTreeRoot()
	if err != nil {
		t.Fatal(err)
	}
=======
	require.NoError(t, err)
	dataRoot, err := ssz.HashTreeRoot(deposit.Data)
	require.NoError(t, err)
>>>>>>> 7a12fc6d
	deposit.Proof = proof

	factor := params.BeaconConfig().MaxEffectiveBalance / params.BeaconConfig().EffectiveBalanceIncrement
	// deposit till 31e9
	for i := 0; i < int(factor-1); i++ {
		trie.Insert(dataRoot[:], i)

		trieRoot := trie.HashTreeRoot()
		eth1Data.DepositRoot = trieRoot[:]
		eth1Data.DepositCount = uint64(i + 1)

		deposit.Proof, err = trie.MerkleProof(i)
		require.NoError(t, err)
		err = web3Service.processDeposit(eth1Data, deposit)
		require.NoError(t, err, fmt.Sprintf("Could not process deposit at %d", i))

		valcount, err := helpers.ActiveValidatorCount(web3Service.preGenesisState, 0)
		require.NoError(t, err)
		require.Equal(t, int(0), int(valcount), "Did not get correct active validator count")
	}
}

func TestProcessDeposit_AllDepositedSuccessfully(t *testing.T) {
	beaconDB, _ := testDB.SetupDB(t)
	web3Service, err := NewService(context.Background(), &Web3ServiceConfig{
		HTTPEndPoint: endpoint,
		BeaconDB:     beaconDB,
	})
	require.NoError(t, err, "unable to setup web3 ETH1.0 chain service")
	web3Service = setDefaultMocks(web3Service)
	testutil.ResetCache()

	deposits, keys, err := testutil.DeterministicDepositsAndKeys(10)
	require.NoError(t, err)
	eth1Data, err := testutil.DeterministicEth1Data(len(deposits))
	require.NoError(t, err)

	for i := range keys {
		eth1Data.DepositCount = uint64(i + 1)
		err = web3Service.processDeposit(eth1Data, deposits[i])
		require.NoError(t, err, fmt.Sprintf("Could not process deposit at %d", i))

		valCount, err := helpers.ActiveValidatorCount(web3Service.preGenesisState, 0)
		require.NoError(t, err)
		require.Equal(t, uint64(i+1), valCount, "Did not get correct active validator count")

		val, err := web3Service.preGenesisState.ValidatorAtIndex(uint64(i))
		require.NoError(t, err)
		assert.Equal(t, params.BeaconConfig().MaxEffectiveBalance, val.EffectiveBalance)
	}
}<|MERGE_RESOLUTION|>--- conflicted
+++ resolved
@@ -82,16 +82,8 @@
 	require.NoError(t, err)
 	deposits[0].Data.PublicKey = []byte("junk")
 
-<<<<<<< HEAD
 	leaf, err := deposits[0].Data.HashTreeRoot()
-	if err != nil {
-		t.Fatalf("Could not hash deposit %v", err)
-	}
-=======
-	leaf, err := ssz.HashTreeRoot(deposits[0].Data)
 	require.NoError(t, err, "Could not hash deposit")
-
->>>>>>> 7a12fc6d
 	trie, err := trieutil.GenerateTrieFromItems([][]byte{leaf[:]}, int(params.BeaconConfig().DepositContractTreeDepth))
 	require.NoError(t, err)
 
@@ -127,15 +119,8 @@
 	copy(fakeSig[:], []byte{'F', 'A', 'K', 'E'})
 	deposits[0].Data.Signature = fakeSig[:]
 
-<<<<<<< HEAD
 	leaf, err := deposits[0].Data.HashTreeRoot()
-	if err != nil {
-		t.Fatalf("Could not hash deposit %v", err)
-	}
-=======
-	leaf, err := ssz.HashTreeRoot(deposits[0].Data)
 	require.NoError(t, err, "Could not hash deposit")
->>>>>>> 7a12fc6d
 
 	trie, err := trieutil.GenerateTrieFromItems([][]byte{leaf[:]}, int(params.BeaconConfig().DepositContractTreeDepth))
 	require.NoError(t, err)
@@ -221,19 +206,9 @@
 		DepositRoot:  root[:],
 	}
 	proof, err := trie.MerkleProof(0)
-<<<<<<< HEAD
-	if err != nil {
-		t.Fatal(err)
-	}
+	require.NoError(t, err)
 	dataRoot, err := deposit.Data.HashTreeRoot()
-	if err != nil {
-		t.Fatal(err)
-	}
-=======
-	require.NoError(t, err)
-	dataRoot, err := ssz.HashTreeRoot(deposit.Data)
-	require.NoError(t, err)
->>>>>>> 7a12fc6d
+	require.NoError(t, err)
 	deposit.Proof = proof
 
 	factor := params.BeaconConfig().MaxEffectiveBalance / params.BeaconConfig().EffectiveBalanceIncrement
