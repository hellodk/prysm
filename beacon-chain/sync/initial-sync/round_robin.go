package initialsync

import (
	"context"
	"fmt"
	"io"
	"time"

	"github.com/libp2p/go-libp2p-core/peer"
	"github.com/paulbellamy/ratecounter"
	"github.com/pkg/errors"
	eth "github.com/prysmaticlabs/ethereumapis/eth/v1alpha1"
	"github.com/prysmaticlabs/prysm/beacon-chain/core/feed"
	blockfeed "github.com/prysmaticlabs/prysm/beacon-chain/core/feed/block"
	"github.com/prysmaticlabs/prysm/beacon-chain/core/helpers"
	prysmsync "github.com/prysmaticlabs/prysm/beacon-chain/sync"
	p2ppb "github.com/prysmaticlabs/prysm/proto/beacon/p2p/v1"
	"github.com/prysmaticlabs/prysm/shared/bytesutil"
	"github.com/prysmaticlabs/prysm/shared/featureconfig"
	"github.com/prysmaticlabs/prysm/shared/mathutil"
	"github.com/sirupsen/logrus"
)

const blockBatchSize = 32
const counterSeconds = 20
const refreshTime = 6 * time.Second

// Round Robin sync looks at the latest peer statuses and syncs with the highest
// finalized peer.
//
// Step 1 - Sync to finalized epoch.
// Sync with peers of lowest finalized root with epoch greater than head state.
//
// Step 2 - Sync to head from finalized epoch.
// Using the finalized root as the head_block_root and the epoch start slot
// after the finalized epoch, request blocks to head from some subset of peers
// where step = 1.
func (s *Service) roundRobinSync(genesis time.Time) error {
	ctx, cancel := context.WithCancel(context.Background())
	defer cancel()
	defer s.chain.ClearCachedStates()

	if cfg := featureconfig.Get(); cfg.EnableSkipSlotsCache {
		cfg.EnableSkipSlotsCache = false
		featureconfig.Init(cfg)
		defer func() {
			cfg := featureconfig.Get()
			cfg.EnableSkipSlotsCache = true
			featureconfig.Init(cfg)
		}()
	}

	counter := ratecounter.NewRateCounter(counterSeconds * time.Second)
	highestFinalizedSlot := helpers.StartSlot(s.highestFinalizedEpoch() + 1)
	queue := newBlocksQueue(ctx, &blocksQueueConfig{
		p2p:                 s.p2p,
		headFetcher:         s.chain,
		highestExpectedSlot: highestFinalizedSlot,
	})
	if err := queue.start(); err != nil {
		return err
	}

	// Step 1 - Sync to end of finalized epoch.
	for blk := range queue.fetchedBlocks {
		s.logSyncStatus(genesis, blk.Block, counter)
		if err := s.processBlock(ctx, blk); err != nil {
			log.WithError(err).Info("Block is invalid")
			continue
		}
	}

	log.Debug("Synced to finalized epoch - now syncing blocks up to current head")
	if err := queue.stop(); err != nil {
		log.WithError(err).Debug("Error stopping queue")
	}

	if s.chain.HeadSlot() == helpers.SlotsSince(genesis) {
		return nil
	}

	// Step 2 - sync to head from any single peer.
	// This step might need to be improved for cases where there has been a long period since
	// finality. This step is less important than syncing to finality in terms of threat
	// mitigation. We are already convinced that we are on the correct finalized chain. Any blocks
	// we receive there after must build on the finalized chain or be considered invalid during
	// fork choice resolution / block processing.
	_, _, pids := s.p2p.Peers().BestFinalized(1 /* maxPeers */, s.highestFinalizedEpoch())
	for len(pids) == 0 {
		log.Info("Waiting for a suitable peer before syncing to the head of the chain")
		time.Sleep(refreshTime)
		_, _, pids = s.p2p.Peers().BestFinalized(1 /* maxPeers */, s.highestFinalizedEpoch())
	}
	best := pids[0]

	for head := helpers.SlotsSince(genesis); s.chain.HeadSlot() < head; {
		req := &p2ppb.BeaconBlocksByRangeRequest{
<<<<<<< HEAD
			StartSlot: s.chain.HeadSlot() + 1,
			Count:     mathutil.Min(helpers.SlotsSince(genesis)-s.chain.HeadSlot()+1, blockBatchSize),
			Step:      1,
=======
			HeadBlockRoot: root,
			StartSlot:     s.chain.HeadSlot() + 1,
			Count:         mathutil.Min(helpers.SlotsSince(genesis)-s.chain.HeadSlot()+1, allowedBlocksPerSecond),
			Step:          1,
>>>>>>> e22365c4
		}

		log.WithField("req", req).WithField("peer", best.Pretty()).Debug(
			"Sending batch block request",
		)

		resp, err := s.requestBlocks(ctx, req, best)
		if err != nil {
			log.WithError(err).Error("Failed to receive blocks, exiting init sync")
			return nil
		}

		for _, blk := range resp {
			s.logSyncStatus(genesis, blk.Block, counter)
			if err := s.chain.ReceiveBlockNoPubsubForkchoice(ctx, blk); err != nil {
				log.WithError(err).Error("Failed to process block, exiting init sync")
				return nil
			}
		}
		if len(resp) == 0 {
			break
		}
	}

	return nil
}

// requestBlocks by range to a specific peer.
func (s *Service) requestBlocks(ctx context.Context, req *p2ppb.BeaconBlocksByRangeRequest, pid peer.ID) ([]*eth.SignedBeaconBlock, error) {
	if s.blocksRateLimiter.Remaining(pid.String()) < int64(req.Count) {
		log.WithField("peer", pid).Debug("Slowing down for rate limit")
		time.Sleep(s.blocksRateLimiter.TillEmpty(pid.String()))
	}
	s.blocksRateLimiter.Add(pid.String(), int64(req.Count))
	log.WithFields(logrus.Fields{
		"peer":  pid,
		"start": req.StartSlot,
		"count": req.Count,
		"step":  req.Step,
	}).Debug("Requesting blocks")
	stream, err := s.p2p.Send(ctx, req, pid)
	if err != nil {
		return nil, errors.Wrap(err, "failed to send request to peer")
	}
	defer stream.Close()

	resp := make([]*eth.SignedBeaconBlock, 0, req.Count)
	for {
		blk, err := prysmsync.ReadChunkedBlock(stream, s.p2p)
		if err == io.EOF {
			break
		}
		if err != nil {
			return nil, errors.Wrap(err, "failed to read chunked block")
		}
		resp = append(resp, blk)
	}

	return resp, nil
}

// highestFinalizedEpoch returns the absolute highest finalized epoch of all connected peers.
// Note this can be lower than our finalized epoch if we have no peers or peers that are all behind us.
func (s *Service) highestFinalizedEpoch() uint64 {
	highest := uint64(0)
	for _, pid := range s.p2p.Peers().Connected() {
		peerChainState, err := s.p2p.Peers().ChainState(pid)
		if err == nil && peerChainState != nil && peerChainState.FinalizedEpoch > highest {
			highest = peerChainState.FinalizedEpoch
		}
	}

	return highest
}

// logSyncStatus and increment block processing counter.
func (s *Service) logSyncStatus(genesis time.Time, blk *eth.BeaconBlock, counter *ratecounter.RateCounter) {
	counter.Incr(1)
	rate := float64(counter.Rate()) / counterSeconds
	if rate == 0 {
		rate = 1
	}
	timeRemaining := time.Duration(float64(helpers.SlotsSince(genesis)-blk.Slot)/rate) * time.Second
	log.WithField(
		"peers",
		len(s.p2p.Peers().Connected()),
	).WithField(
		"blocksPerSecond",
		fmt.Sprintf("%.1f", rate),
	).Infof(
		"Processing block %d/%d - estimated time remaining %s",
		blk.Slot,
		helpers.SlotsSince(genesis),
		timeRemaining,
	)
}

func (s *Service) processBlock(ctx context.Context, blk *eth.SignedBeaconBlock) error {
	parentRoot := bytesutil.ToBytes32(blk.Block.ParentRoot)
	if !s.db.HasBlock(ctx, parentRoot) && !s.chain.HasInitSyncBlock(parentRoot) {
		return fmt.Errorf("beacon node doesn't have a block in db with root %#x", blk.Block.ParentRoot)
	}
	s.blockNotifier.BlockFeed().Send(&feed.Event{
		Type: blockfeed.ReceivedBlock,
		Data: &blockfeed.ReceivedBlockData{SignedBlock: blk},
	})
	if featureconfig.Get().InitSyncNoVerify {
		if err := s.chain.ReceiveBlockNoVerify(ctx, blk); err != nil {
			return err
		}
	} else {
		if err := s.chain.ReceiveBlockNoPubsubForkchoice(ctx, blk); err != nil {
			return err
		}
	}
	return nil
}<|MERGE_RESOLUTION|>--- conflicted
+++ resolved
@@ -95,16 +95,9 @@
 
 	for head := helpers.SlotsSince(genesis); s.chain.HeadSlot() < head; {
 		req := &p2ppb.BeaconBlocksByRangeRequest{
-<<<<<<< HEAD
 			StartSlot: s.chain.HeadSlot() + 1,
-			Count:     mathutil.Min(helpers.SlotsSince(genesis)-s.chain.HeadSlot()+1, blockBatchSize),
+			Count:     mathutil.Min(helpers.SlotsSince(genesis)-s.chain.HeadSlot()+1, allowedBlocksPerSecond),
 			Step:      1,
-=======
-			HeadBlockRoot: root,
-			StartSlot:     s.chain.HeadSlot() + 1,
-			Count:         mathutil.Min(helpers.SlotsSince(genesis)-s.chain.HeadSlot()+1, allowedBlocksPerSecond),
-			Step:          1,
->>>>>>> e22365c4
 		}
 
 		log.WithField("req", req).WithField("peer", best.Pretty()).Debug(
