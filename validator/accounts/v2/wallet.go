package v2

import (
	"context"
	"fmt"
	"io"
	"io/ioutil"
	"os"
	"path/filepath"
	"strings"

	"github.com/gofrs/flock"
	"github.com/pkg/errors"
	"github.com/prysmaticlabs/prysm/shared/event"
	"github.com/prysmaticlabs/prysm/shared/fileutil"
	"github.com/prysmaticlabs/prysm/shared/params"
	"github.com/prysmaticlabs/prysm/shared/promptutil"
	"github.com/prysmaticlabs/prysm/validator/flags"
	v2keymanager "github.com/prysmaticlabs/prysm/validator/keymanager/v2"
	"github.com/prysmaticlabs/prysm/validator/keymanager/v2/derived"
	"github.com/prysmaticlabs/prysm/validator/keymanager/v2/direct"
	"github.com/prysmaticlabs/prysm/validator/keymanager/v2/remote"
	"github.com/sirupsen/logrus"
	"github.com/urfave/cli/v2"
)

const (
	// KeymanagerConfigFileName for the keymanager used by the wallet: direct, derived, or remote.
	KeymanagerConfigFileName = "keymanageropts.json"
	// DirectoryPermissions for directories created under the wallet path.
	DirectoryPermissions        = os.ModePerm
	newWalletPasswordPromptText = "New wallet password"
	walletPasswordPromptText    = "Wallet password"
	confirmPasswordPromptText   = "Confirm password"
)

var (
	// ErrNoWalletFound signifies there was no wallet directory found on-disk.
	ErrNoWalletFound = errors.New(
		"no wallet found at path, please create a new wallet using `./prysm.sh validator wallet-v2 create`",
	)
	// ErrWalletExists is an error returned when a wallet already exists in the path provided.
	ErrWalletExists = errors.New("you already have a wallet at the specified path. You can " +
		"edit your wallet configuration by running ./prysm.sh validator wallet-v2 edit-config",
	)
	keymanagerKindSelections = map[v2keymanager.Kind]string{
		v2keymanager.Derived: "HD Wallet (Recommended)",
		v2keymanager.Direct:  "Non-HD Wallet (Most Basic)",
		v2keymanager.Remote:  "Remote Signing Wallet (Advanced)",
	}
	validateExistingPass = func(input string) error {
		if input == "" {
			return errors.New("password input cannot be empty")
		}
		return nil
	}
)

// WalletConfig to open a wallet programmatically.
type WalletConfig struct {
	WalletDir      string
	KeymanagerKind v2keymanager.Kind
	WalletPassword string
}

// Wallet is a primitive in Prysm's v2 account management which
// has the capability of creating new accounts, reading existing accounts,
// and providing secure access to eth2 secrets depending on an
// associated keymanager (either direct, derived, or remote signing enabled).
type Wallet struct {
	walletDir           string
	accountsPath        string
	configFilePath      string
	walletPassword      string
	walletFileLock      *flock.Flock
	keymanagerKind      v2keymanager.Kind
	accountsChangedFeed *event.Feed
}

<<<<<<< HEAD
// CreateWalletConfig --
type CreateWalletConfig struct {
	WalletDir      string
	KeymanagerKind v2keymanager.Kind
}

// NewWallet --
func NewWallet(ctx context.Context, conf *CreateWalletConfig) (*Wallet, error) {
	// Check if the user has a wallet at the specified path.
	// If a user does not have a wallet, we instantiate one
	// based on specified options.
	walletExists, err := fileutil.HasDir(conf.WalletDir)
=======
// WalletExists check if a wallet at the specified directory
// exists and has valid information in it.
func WalletExists(walletDir string) error {
	ok, err := fileutil.HasDir(walletDir)
>>>>>>> 6e6b871c
	if err != nil {
		return errors.Wrap(err, "could not parse wallet directory")
	}
<<<<<<< HEAD
	if walletExists {
		IsEmptyWallet, err := IsEmptyWallet(conf.WalletDir)
=======
	if ok {
		isEmptyWallet, err := isEmptyWallet(walletDir)
>>>>>>> 6e6b871c
		if err != nil {
			return errors.Wrap(err, "could not check if wallet has files")
		}
<<<<<<< HEAD
		if !IsEmptyWallet {
			return nil, ErrWalletExists
=======
		if isEmptyWallet {
			return ErrNoWalletFound
>>>>>>> 6e6b871c
		}
		return nil
	}
<<<<<<< HEAD
	accountsPath := filepath.Join(conf.WalletDir, conf.KeymanagerKind.String())
	return &Wallet{
		accountsPath:   accountsPath,
		keymanagerKind: conf.KeymanagerKind,
		walletDir:      conf.WalletDir,
	}, nil
=======
	return ErrNoWalletFound
>>>>>>> 6e6b871c
}

// OpenWalletOrElseCli tries to open the wallet and if it fails or no wallet
// is found, invokes a callback function.
func OpenWalletOrElseCli(cliCtx *cli.Context, otherwise func(cliCtx *cli.Context) (*Wallet, error)) (*Wallet, error) {
	if err := WalletExists(cliCtx.String(flags.WalletDirFlag.Name)); err != nil {
		if errors.Is(err, ErrNoWalletFound) {
			return otherwise(cliCtx)
		}
		return nil, errors.Wrap(err, "could not check if wallet exists")
	}
	walletDir, err := inputDirectory(cliCtx, walletDirPromptText, flags.WalletDirFlag)
	if err != nil {
		return nil, err
	}
<<<<<<< HEAD
	ok, err := fileutil.HasDir(walletDir)
	if err != nil {
		return nil, errors.Wrap(err, "could not parse wallet directory")
	}
	if ok {
		IsEmptyWallet, err := IsEmptyWallet(walletDir)
		if err != nil {
			return nil, errors.Wrap(err, "could not check if wallet has files")
		}
		if IsEmptyWallet {
=======
	walletPassword, err := inputPassword(
		cliCtx,
		flags.WalletPasswordFileFlag,
		walletPasswordPromptText,
		false, /* Do not confirm password */
		validateExistingPass,
	)
	return OpenWallet(cliCtx.Context, &WalletConfig{
		WalletDir:      walletDir,
		WalletPassword: walletPassword,
	})
}

// OpenWallet instantiates a wallet from a specified path. It checks the
// type of keymanager associated with the wallet by reading files in the wallet
// path, if applicable. If a wallet does not exist, returns an appropriate error.
func OpenWallet(ctx context.Context, cfg *WalletConfig) (*Wallet, error) {
	if err := WalletExists(cfg.WalletDir); err != nil {
		if errors.Is(err, ErrNoWalletFound) {
>>>>>>> 6e6b871c
			return nil, ErrNoWalletFound
		}
		return nil, errors.Wrap(err, "could not check if wallet exists")
	}
	keymanagerKind, err := readKeymanagerKindFromWalletPath(cfg.WalletDir)
	if err != nil {
		return nil, errors.Wrap(err, "could not read keymanager kind for wallet")
	}
	walletPath := filepath.Join(cfg.WalletDir, keymanagerKind.String())
	return &Wallet{
		walletDir:      cfg.WalletDir,
		accountsPath:   walletPath,
		keymanagerKind: keymanagerKind,
		walletPassword: cfg.WalletPassword,
	}, nil
}

// WalletExists checks if a Prysm eth2 wallet exists at the directory.
func WalletExists(directory string) error {
	ok, err := fileutil.HasDir(directory)
	if err != nil {
		return errors.Wrap(err, "could not parse wallet directory")
	}
	if ok {
		IsEmptyWallet, err := IsEmptyWallet(directory)
		if err != nil {
			return errors.Wrap(err, "could not check if wallet has files")
		}
		if IsEmptyWallet {
			return ErrNoWalletFound
		}
		return nil
	}
	return ErrNoWalletFound
}

// SaveWallet persists the wallet's directories to disk.
func (w *Wallet) SaveWallet() error {
	if err := os.MkdirAll(w.accountsPath, DirectoryPermissions); err != nil {
		return errors.Wrap(err, "could not create wallet directory")
	}
	return nil
}

// KeymanagerKind used by the wallet.
func (w *Wallet) KeymanagerKind() v2keymanager.Kind {
	return w.keymanagerKind
}

// AccountsDir for the wallet.
func (w *Wallet) AccountsDir() string {
	return w.accountsPath
}

// Password for the wallet.
func (w *Wallet) Password() string {
	return w.walletPassword
}

// InitializeKeymanager reads a keymanager config from disk at the wallet path,
// unmarshals it based on the wallet's keymanager kind, and returns its value.
func (w *Wallet) InitializeKeymanager(
	ctx context.Context,
	skipMnemonicConfirm bool,
) (v2keymanager.IKeymanager, error) {
	configFile, err := w.ReadKeymanagerConfigFromDisk(ctx)
	if err != nil {
		return nil, errors.Wrap(err, "could not read keymanager config")
	}
	var keymanager v2keymanager.IKeymanager
	switch w.KeymanagerKind() {
	case v2keymanager.Direct:
		opts, err := direct.UnmarshalOptionsFile(configFile)
		if err != nil {
			return nil, errors.Wrap(err, "could not unmarshal keymanageropts file")
		}
		keymanager, err = direct.NewKeymanager(ctx, &direct.SetupConfig{
			Wallet: w,
			Opts:   opts,
		})
		if err != nil {
			return nil, errors.Wrap(err, "could not initialize direct keymanager")
		}
	case v2keymanager.Derived:
		opts, err := derived.UnmarshalOptionsFile(configFile)
		if err != nil {
			return nil, errors.Wrap(err, "could not unmarshal keymanager config file")
		}
		keymanager, err = derived.NewKeymanager(ctx, &derived.SetupConfig{
			Opts:                opts,
			Wallet:              w,
			SkipMnemonicConfirm: skipMnemonicConfirm,
		})
		if err != nil {
			return nil, errors.Wrap(err, "could not initialize derived keymanager")
		}
	case v2keymanager.Remote:
		opts, err := remote.UnmarshalOptionsFile(configFile)
		if err != nil {
			return nil, errors.Wrap(err, "could not unmarshal keymanager config file")
		}
		keymanager, err = remote.NewKeymanager(ctx, &remote.SetupConfig{
			Opts:           opts,
			MaxMessageSize: 100000000,
		})
		if err != nil {
			return nil, errors.Wrap(err, "could not initialize remote keymanager")
		}
	default:
		return nil, fmt.Errorf("keymanager kind not supported: %s", w.keymanagerKind)
	}
	return keymanager, nil
}

// WriteFileAtPath within the wallet directory given the desired path, filename, and raw data.
func (w *Wallet) WriteFileAtPath(ctx context.Context, filePath string, fileName string, data []byte) error {
	accountPath := filepath.Join(w.accountsPath, filePath)
	if err := os.MkdirAll(accountPath, os.ModePerm); err != nil {
		return errors.Wrapf(err, "could not create path: %s", accountPath)
	}
	fullPath := filepath.Join(accountPath, fileName)
	if err := ioutil.WriteFile(fullPath, data, params.BeaconIoConfig().ReadWritePermissions); err != nil {
		return errors.Wrapf(err, "could not write %s", filePath)
	}
	log.WithFields(logrus.Fields{
		"path":     fullPath,
		"fileName": fileName,
	}).Debug("Wrote new file at path")
	return nil
}

// ReadFileAtPath within the wallet directory given the desired path and filename.
func (w *Wallet) ReadFileAtPath(ctx context.Context, filePath string, fileName string) ([]byte, error) {
	accountPath := filepath.Join(w.accountsPath, filePath)
	if err := os.MkdirAll(accountPath, os.ModePerm); err != nil {
		return nil, errors.Wrapf(err, "could not create path: %s", accountPath)
	}
	fullPath := filepath.Join(accountPath, fileName)
	matches, err := filepath.Glob(fullPath)
	if err != nil {
		return []byte{}, errors.Wrap(err, "could not find file")
	}
	if len(matches) == 0 {
		return []byte{}, fmt.Errorf("no files found %s", fullPath)
	}
	rawData, err := ioutil.ReadFile(matches[0])
	if err != nil {
		return nil, errors.Wrapf(err, "could not read %s", filePath)
	}
	return rawData, nil
}

// FileNameAtPath return the full file name for the requested file. It allows for finding the file
// with a regex pattern.
func (w *Wallet) FileNameAtPath(ctx context.Context, filePath string, fileName string) (string, error) {
	accountPath := filepath.Join(w.accountsPath, filePath)
	if err := os.MkdirAll(accountPath, os.ModePerm); err != nil {
		return "", errors.Wrapf(err, "could not create path: %s", accountPath)
	}
	fullPath := filepath.Join(accountPath, fileName)
	matches, err := filepath.Glob(fullPath)
	if err != nil {
		return "", errors.Wrap(err, "could not find file")
	}
	if len(matches) == 0 {
		return "", fmt.Errorf("no files found %s", fullPath)
	}
	fullFileName := filepath.Base(matches[0])
	return fullFileName, nil
}

// ReadKeymanagerConfigFromDisk opens a keymanager config file
// for reading if it exists at the wallet path.
func (w *Wallet) ReadKeymanagerConfigFromDisk(ctx context.Context) (io.ReadCloser, error) {
	configFilePath := filepath.Join(w.accountsPath, KeymanagerConfigFileName)
	if !fileutil.FileExists(configFilePath) {
		return nil, fmt.Errorf("no keymanager config file found at path: %s", w.accountsPath)
	}
	w.configFilePath = configFilePath
	return os.Open(configFilePath)

}

// LockWalletConfigFile lock read and write to wallet file in order to prevent
// two validators from using the same keys.
func (w *Wallet) LockWalletConfigFile(ctx context.Context) error {
	fileLock := flock.New(w.configFilePath)
	locked, err := fileLock.TryLock()
	if err != nil {
		return errors.Wrapf(err, "failed to lock wallet config file: %s", w.configFilePath)
	}
	if !locked {
		return fmt.Errorf("failed to lock wallet config file: %s", w.configFilePath)
	}
	w.walletFileLock = fileLock
	return nil
}

// UnlockWalletConfigFile unlock wallet file.
// should be called before client is closing in order to remove the file lock.
func (w *Wallet) UnlockWalletConfigFile() error {
	if w.walletFileLock == nil {
		return errors.New("trying to unlock a nil lock")
	}
	return w.walletFileLock.Unlock()
}

// WriteKeymanagerConfigToDisk takes an encoded keymanager config file
// and writes it to the wallet path.
func (w *Wallet) WriteKeymanagerConfigToDisk(ctx context.Context, encoded []byte) error {
	configFilePath := filepath.Join(w.accountsPath, KeymanagerConfigFileName)
	// Write the config file to disk.
	if err := ioutil.WriteFile(configFilePath, encoded, params.BeaconIoConfig().ReadWritePermissions); err != nil {
		return errors.Wrapf(err, "could not write %s", configFilePath)
	}
	log.WithField("configFilePath", configFilePath).Debug("Wrote keymanager config file to disk")
	return nil
}

// ReadEncryptedSeedFromDisk reads the encrypted wallet seed configuration from
// within the wallet path.
func (w *Wallet) ReadEncryptedSeedFromDisk(ctx context.Context) (io.ReadCloser, error) {
	configFilePath := filepath.Join(w.accountsPath, derived.EncryptedSeedFileName)
	if !fileutil.FileExists(configFilePath) {
		return nil, fmt.Errorf("no encrypted seed file found at path: %s", w.accountsPath)
	}
	return os.Open(configFilePath)
}

// WriteEncryptedSeedToDisk writes the encrypted wallet seed configuration
// within the wallet path.
func (w *Wallet) WriteEncryptedSeedToDisk(ctx context.Context, encoded []byte) error {
	seedFilePath := filepath.Join(w.accountsPath, derived.EncryptedSeedFileName)
	// Write the config file to disk.
	if err := ioutil.WriteFile(seedFilePath, encoded, params.BeaconIoConfig().ReadWritePermissions); err != nil {
		return errors.Wrapf(err, "could not write %s", seedFilePath)
	}
	log.WithField("seedFilePath", seedFilePath).Debug("Wrote wallet encrypted seed file to disk")
	return nil
}

func readKeymanagerKindFromWalletPath(walletPath string) (v2keymanager.Kind, error) {
	walletItem, err := os.Open(walletPath)
	if err != nil {
		return 0, err
	}
	defer func() {
		if err := walletItem.Close(); err != nil {
			log.WithField(
				"path", walletPath,
			).Errorf("Could not close wallet directory: %v", err)
		}
	}()
	list, err := walletItem.Readdirnames(0) // 0 to read all files and folders.
	if err != nil {
		return 0, fmt.Errorf("could not read files in directory: %s", walletPath)
	}
	for _, n := range list {
		keymanagerKind, err := v2keymanager.ParseKind(n)
		if err == nil {
			return keymanagerKind, nil
		}
	}
	return 0, errors.New("no keymanager folder, 'direct', 'remote', nor 'derived' found in wallet path")
}

<<<<<<< HEAD
func openOrCreateWallet(cliCtx *cli.Context, creationFunc func(cliCtx *cli.Context) (*Wallet, error)) (*Wallet, error) {
	directory := cliCtx.String(flags.WalletDirFlag.Name)
	ok, err := fileutil.HasDir(directory)
	if err != nil {
		return nil, errors.Wrapf(err, "could not check if wallet dir %s exists", directory)
	}
	if ok {
		IsEmptyWallet, err := IsEmptyWallet(directory)
		if err != nil {
			return nil, errors.Wrap(err, "could not check if wallet has files")
		}
		if !IsEmptyWallet {
			wallet, err := OpenWallet(cliCtx)
			if err != nil {
				return nil, errors.Wrap(err, "could not open wallet")
			}
			return wallet, nil
		}
	}
	return creationFunc(cliCtx)
}

// IsEmptyWallet checks if a folder consists key directory such as `derived`, `remote` or `direct`.
=======
// isEmptyWallet checks if a folder consists key directory such as `derived`, `remote` or `direct`.
>>>>>>> 6e6b871c
// Returns true if exists, false otherwise.
func IsEmptyWallet(name string) (bool, error) {
	expanded, err := fileutil.ExpandPath(name)
	if err != nil {
		return false, err
	}
	f, err := os.Open(expanded)
	if err != nil {
		return false, err
	}
	defer func() {
		if err := f.Close(); err != nil {
			log.Debugf("Could not close directory: %s", expanded)
		}
	}()
	names, err := f.Readdirnames(-1)
	if err == io.EOF {
		return true, nil
	}

	for _, n := range names {
		// Nil error means input name is `derived`, `remote` or `direct`, the wallet is not empty.
		_, err := v2keymanager.ParseKind(n)
		if err == nil {
			return false, nil
		}
	}

	return true, err
}

func inputPassword(
	cliCtx *cli.Context,
	passwordFileFlag *cli.StringFlag,
	promptText string,
	confirmPassword bool,
	passwordValidator func(input string) error,
) (string, error) {
	if cliCtx.IsSet(passwordFileFlag.Name) {
		passwordFilePathInput := cliCtx.String(passwordFileFlag.Name)
		data, err := fileutil.ReadFileAsBytes(passwordFilePathInput)
		if err != nil {
			return "", errors.Wrap(err, "could not read file as bytes")
		}
		enteredPassword := strings.TrimRight(string(data), "\r\n")
		if err := passwordValidator(enteredPassword); err != nil {
			return "", errors.Wrap(err, "password did not pass validation")
		}
		return enteredPassword, nil
	}
	var hasValidPassword bool
	var walletPassword string
	var err error
	for !hasValidPassword {
		walletPassword, err = promptutil.PasswordPrompt(promptText, passwordValidator)
		if err != nil {
			return "", fmt.Errorf("could not read account password: %v", err)
		}

		if confirmPassword {
			passwordConfirmation, err := promptutil.PasswordPrompt(confirmPasswordPromptText, passwordValidator)
			if err != nil {
				return "", fmt.Errorf("could not read password confirmation: %v", err)
			}
			if walletPassword != passwordConfirmation {
				log.Error("Passwords do not match")
				continue
			}
			hasValidPassword = true
		} else {
			return walletPassword, nil
		}
	}
	return walletPassword, nil
}<|MERGE_RESOLUTION|>--- conflicted
+++ resolved
@@ -77,60 +77,6 @@
 	accountsChangedFeed *event.Feed
 }
 
-<<<<<<< HEAD
-// CreateWalletConfig --
-type CreateWalletConfig struct {
-	WalletDir      string
-	KeymanagerKind v2keymanager.Kind
-}
-
-// NewWallet --
-func NewWallet(ctx context.Context, conf *CreateWalletConfig) (*Wallet, error) {
-	// Check if the user has a wallet at the specified path.
-	// If a user does not have a wallet, we instantiate one
-	// based on specified options.
-	walletExists, err := fileutil.HasDir(conf.WalletDir)
-=======
-// WalletExists check if a wallet at the specified directory
-// exists and has valid information in it.
-func WalletExists(walletDir string) error {
-	ok, err := fileutil.HasDir(walletDir)
->>>>>>> 6e6b871c
-	if err != nil {
-		return errors.Wrap(err, "could not parse wallet directory")
-	}
-<<<<<<< HEAD
-	if walletExists {
-		IsEmptyWallet, err := IsEmptyWallet(conf.WalletDir)
-=======
-	if ok {
-		isEmptyWallet, err := isEmptyWallet(walletDir)
->>>>>>> 6e6b871c
-		if err != nil {
-			return errors.Wrap(err, "could not check if wallet has files")
-		}
-<<<<<<< HEAD
-		if !IsEmptyWallet {
-			return nil, ErrWalletExists
-=======
-		if isEmptyWallet {
-			return ErrNoWalletFound
->>>>>>> 6e6b871c
-		}
-		return nil
-	}
-<<<<<<< HEAD
-	accountsPath := filepath.Join(conf.WalletDir, conf.KeymanagerKind.String())
-	return &Wallet{
-		accountsPath:   accountsPath,
-		keymanagerKind: conf.KeymanagerKind,
-		walletDir:      conf.WalletDir,
-	}, nil
-=======
-	return ErrNoWalletFound
->>>>>>> 6e6b871c
-}
-
 // OpenWalletOrElseCli tries to open the wallet and if it fails or no wallet
 // is found, invokes a callback function.
 func OpenWalletOrElseCli(cliCtx *cli.Context, otherwise func(cliCtx *cli.Context) (*Wallet, error)) (*Wallet, error) {
@@ -144,18 +90,6 @@
 	if err != nil {
 		return nil, err
 	}
-<<<<<<< HEAD
-	ok, err := fileutil.HasDir(walletDir)
-	if err != nil {
-		return nil, errors.Wrap(err, "could not parse wallet directory")
-	}
-	if ok {
-		IsEmptyWallet, err := IsEmptyWallet(walletDir)
-		if err != nil {
-			return nil, errors.Wrap(err, "could not check if wallet has files")
-		}
-		if IsEmptyWallet {
-=======
 	walletPassword, err := inputPassword(
 		cliCtx,
 		flags.WalletPasswordFileFlag,
@@ -175,7 +109,6 @@
 func OpenWallet(ctx context.Context, cfg *WalletConfig) (*Wallet, error) {
 	if err := WalletExists(cfg.WalletDir); err != nil {
 		if errors.Is(err, ErrNoWalletFound) {
->>>>>>> 6e6b871c
 			return nil, ErrNoWalletFound
 		}
 		return nil, errors.Wrap(err, "could not check if wallet exists")
@@ -442,33 +375,7 @@
 	return 0, errors.New("no keymanager folder, 'direct', 'remote', nor 'derived' found in wallet path")
 }
 
-<<<<<<< HEAD
-func openOrCreateWallet(cliCtx *cli.Context, creationFunc func(cliCtx *cli.Context) (*Wallet, error)) (*Wallet, error) {
-	directory := cliCtx.String(flags.WalletDirFlag.Name)
-	ok, err := fileutil.HasDir(directory)
-	if err != nil {
-		return nil, errors.Wrapf(err, "could not check if wallet dir %s exists", directory)
-	}
-	if ok {
-		IsEmptyWallet, err := IsEmptyWallet(directory)
-		if err != nil {
-			return nil, errors.Wrap(err, "could not check if wallet has files")
-		}
-		if !IsEmptyWallet {
-			wallet, err := OpenWallet(cliCtx)
-			if err != nil {
-				return nil, errors.Wrap(err, "could not open wallet")
-			}
-			return wallet, nil
-		}
-	}
-	return creationFunc(cliCtx)
-}
-
-// IsEmptyWallet checks if a folder consists key directory such as `derived`, `remote` or `direct`.
-=======
 // isEmptyWallet checks if a folder consists key directory such as `derived`, `remote` or `direct`.
->>>>>>> 6e6b871c
 // Returns true if exists, false otherwise.
 func IsEmptyWallet(name string) (bool, error) {
 	expanded, err := fileutil.ExpandPath(name)
