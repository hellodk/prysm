syntax = "proto3";

package ethereum.slashing;

import "google/protobuf/empty.proto";
import "eth/v1alpha1/beacon_block.proto";
import "github.com/gogo/protobuf/gogoproto/gogo.proto";

// Slasher service API
//
// Slasher service provides an interface for validators and beacon chain server to query
// and subscribe for slashable events on the network as well as to make sure that the
// attestation or proposal they are going to submit to the network are not going to
// produce a slashable event.
service Slasher {
    // Gets AttesterSlashing container if the attestation that
    // was received produces a slashable event.
    rpc IsSlashableAttestation(ethereum.eth.v1alpha1.IndexedAttestation ) returns (AttesterSlashingResponse );

    // Gets ProposerSlashing container if the block header that
    // was received produces a slashable event.
    rpc IsSlashableBlock(ProposerSlashingRequest) returns (ProposerSlashingResponse);

    // Subscription to receive all slashable proposer slashing events found by the watchtower.
    rpc SlashableProposals(google.protobuf.Empty) returns (stream ethereum.eth.v1alpha1.ProposerSlashing);

    // Subscription to receive all slashable attester slashing events found by the watchtower.
    rpc SlashableAttestations(google.protobuf.Empty) returns (stream ethereum.eth.v1alpha1.AttesterSlashing);
}

message ValidatorIDToIdxAtt {
    repeated uint64 indices = 1 ;
    bytes data_root = 2;
    // 96 bytes aggregate signature.
    bytes signature = 3;
}

message ValidatorIDToIdxAttList {
    repeated ValidatorIDToIdxAtt indicesList = 1 ;
}

message ProposerSlashingRequest {
    ethereum.eth.v1alpha1.SignedBeaconBlockHeader block_header = 1;
    uint64 validator_index = 2;
}

message ProposerSlashingResponse {
    repeated ethereum.eth.v1alpha1.ProposerSlashing proposer_slashing = 1;
}

message AttesterSlashingResponse {
    repeated ethereum.eth.v1alpha1.AttesterSlashing attester_slashing = 1;
}

// In order to detect surrounded attestation we need to compare
// each attestation source to those spans
// see https://github.com/protolambda/eth2-surround/blob/master/README.md#min-max-surround
// for further details.
message MinMaxEpochSpan {
    uint32 min_epoch_span = 1;
    uint32 max_epoch_span = 2;
}

// Every validator will have their own spans map containing min distance from each epoch
// to the closest target epoch of another attestation (surrounded) and max distance to
// a target attestation (surrounding), in order to detect slashable attestation as quickly
// as possible.
message EpochSpanMap {
    // uint64 is for storing the epoch
    map<uint64, MinMaxEpochSpan> epoch_span_map = 1;
}

<<<<<<< HEAD
message Error {
    // string contains the error message
    string error = 1;
=======
// ProposalHistory defines the structure for recording a validators historical proposals.
// Using a bitlist to represent the epochs and an uint64 to mark the latest marked
// epoch of the bitlist, we can easily store which epochs a validator has proposed
// a block for while pruning the older data.
message ProposalHistory {
    bytes epoch_bits = 1 [(gogoproto.casttype) = "github.com/prysmaticlabs/go-bitfield.Bitlist"];
    uint64 latest_epoch_written = 2;
>>>>>>> 44fa2c63
}<|MERGE_RESOLUTION|>--- conflicted
+++ resolved
@@ -70,11 +70,6 @@
     map<uint64, MinMaxEpochSpan> epoch_span_map = 1;
 }
 
-<<<<<<< HEAD
-message Error {
-    // string contains the error message
-    string error = 1;
-=======
 // ProposalHistory defines the structure for recording a validators historical proposals.
 // Using a bitlist to represent the epochs and an uint64 to mark the latest marked
 // epoch of the bitlist, we can easily store which epochs a validator has proposed
@@ -82,5 +77,9 @@
 message ProposalHistory {
     bytes epoch_bits = 1 [(gogoproto.casttype) = "github.com/prysmaticlabs/go-bitfield.Bitlist"];
     uint64 latest_epoch_written = 2;
->>>>>>> 44fa2c63
+}
+
+message Error {
+    // string contains the error message
+    string error = 1;
 }