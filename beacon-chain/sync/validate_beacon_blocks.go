package sync

import (
	"context"
	"time"

	"github.com/libp2p/go-libp2p-core/peer"
	pubsub "github.com/libp2p/go-libp2p-pubsub"
	ethpb "github.com/prysmaticlabs/ethereumapis/eth/v1alpha1"
	"github.com/prysmaticlabs/prysm/beacon-chain/core/blocks"
	"github.com/prysmaticlabs/prysm/beacon-chain/core/feed"
	blockfeed "github.com/prysmaticlabs/prysm/beacon-chain/core/feed/block"
	"github.com/prysmaticlabs/prysm/beacon-chain/core/helpers"
	"github.com/prysmaticlabs/prysm/beacon-chain/core/state"
	"github.com/prysmaticlabs/prysm/beacon-chain/state/stateutil"
	"github.com/prysmaticlabs/prysm/shared/bytesutil"
	"github.com/prysmaticlabs/prysm/shared/params"
	"github.com/prysmaticlabs/prysm/shared/roughtime"
	"github.com/prysmaticlabs/prysm/shared/traceutil"
	"go.opencensus.io/trace"
)

// validateBeaconBlockPubSub checks that the incoming block has a valid BLS signature.
// Blocks that have already been seen are ignored. If the BLS signature is any valid signature,
// this method rebroadcasts the message.
func (s *Service) validateBeaconBlockPubSub(ctx context.Context, pid peer.ID, msg *pubsub.Message) pubsub.ValidationResult {
	// Validation runs on publish (not just subscriptions), so we should approve any message from
	// ourselves.
	if pid == s.p2p.PeerID() {
		return pubsub.ValidationAccept
	}

	// We should not attempt to process blocks until fully synced, but propagation is OK.
	if s.initialSync.Syncing() {
		return pubsub.ValidationIgnore
	}

	ctx, span := trace.StartSpan(ctx, "sync.validateBeaconBlockPubSub")
	defer span.End()

	m, err := s.decodePubsubMessage(msg)
	if err != nil {
		log.WithError(err).Debug("Failed to decode message")
		traceutil.AnnotateError(span, err)
		return pubsub.ValidationReject
	}

	s.validateBlockLock.Lock()
	defer s.validateBlockLock.Unlock()

	blk, ok := m.(*ethpb.SignedBeaconBlock)
	if !ok {
		return pubsub.ValidationReject
	}

	if blk.Block == nil {
		return pubsub.ValidationReject
	}

	// Broadcast the block on a feed to notify other services in the beacon node
	// of a received block (even if it does not process correctly through a state transition).
	s.blockNotifier.BlockFeed().Send(&feed.Event{
		Type: blockfeed.ReceivedBlock,
		Data: &blockfeed.ReceivedBlockData{
			SignedBlock: blk,
		},
	})

	// Verify the block is the first block received for the proposer for the slot.
	if s.hasSeenBlockIndexSlot(blk.Block.Slot, blk.Block.ProposerIndex) {
		return pubsub.ValidationIgnore
	}

	blockRoot, err := stateutil.BlockRoot(blk.Block)
	if err != nil {
		return pubsub.ValidationIgnore
	}
	if s.db.HasBlock(ctx, blockRoot) {
		return pubsub.ValidationIgnore
	}
	// Check if parent is a bad block and then reject the block.
	if s.hasBadBlock(bytesutil.ToBytes32(blk.Block.ParentRoot)) {
		log.Debugf("Received block with root %#x that has an invalid parent %#x", blockRoot, blk.Block.ParentRoot)
		s.setBadBlock(ctx, blockRoot)
		return pubsub.ValidationReject
	}

	s.pendingQueueLock.RLock()
	if s.seenPendingBlocks[blockRoot] {
		s.pendingQueueLock.RUnlock()
		return pubsub.ValidationIgnore
	}
	s.pendingQueueLock.RUnlock()

	// Add metrics for block arrival time subtracts slot start time.
	if captureArrivalTimeMetric(uint64(s.chain.GenesisTime().Unix()), blk.Block.Slot) != nil {
		return pubsub.ValidationIgnore
	}

	if err := helpers.VerifySlotTime(uint64(s.chain.GenesisTime().Unix()), blk.Block.Slot, params.BeaconNetworkConfig().MaximumGossipClockDisparity); err != nil {
		log.WithError(err).WithField("blockSlot", blk.Block.Slot).Warn("Rejecting incoming block.")
		return pubsub.ValidationIgnore
	}

	if helpers.StartSlot(s.chain.FinalizedCheckpt().Epoch) >= blk.Block.Slot {
		log.Debug("Block slot older/equal than last finalized epoch start slot, rejecting it")
		return pubsub.ValidationIgnore
	}

	// Handle block when the parent is unknown.
	if !s.db.HasBlock(ctx, bytesutil.ToBytes32(blk.Block.ParentRoot)) {
		s.pendingQueueLock.Lock()
<<<<<<< HEAD
		if len(s.slotToPendingBlocks) < 2000 {
			s.slotToPendingBlocks[blk.Block.Slot] = blk
			s.seenPendingBlocks[blockRoot] = true
		}
=======
		s.insertBlockToPendingQueue(blk.Block.Slot, blk, blockRoot)
>>>>>>> f2afeed9
		s.pendingQueueLock.Unlock()
		return pubsub.ValidationIgnore
	}

	if err := s.chain.VerifyBlkDescendant(ctx, bytesutil.ToBytes32(blk.Block.ParentRoot)); err != nil {
		log.WithError(err).Warn("Rejecting block")
		s.setBadBlock(ctx, blockRoot)
		return pubsub.ValidationReject
	}

	hasStateSummaryDB := s.db.HasStateSummary(ctx, bytesutil.ToBytes32(blk.Block.ParentRoot))
	hasStateSummaryCache := s.stateSummaryCache.Has(bytesutil.ToBytes32(blk.Block.ParentRoot))
	if !hasStateSummaryDB && !hasStateSummaryCache {
		log.WithError(err).WithField("blockSlot", blk.Block.Slot).Warn("No access to parent state")
		return pubsub.ValidationIgnore
	}

	parentState, err := s.stateGen.StateByRoot(ctx, bytesutil.ToBytes32(blk.Block.ParentRoot))
	if err != nil {
		log.WithError(err).WithField("blockSlot", blk.Block.Slot).Warn("Could not get parent state")
		return pubsub.ValidationIgnore
	}

	if err := blocks.VerifyBlockSignature(parentState, blk); err != nil {
		log.WithError(err).WithField("blockSlot", blk.Block.Slot).Warn("Could not verify block signature")
		s.setBadBlock(ctx, blockRoot)
		return pubsub.ValidationReject
	}

	parentState, err = state.ProcessSlots(context.Background(), parentState, blk.Block.Slot)
	if err != nil {
		log.Errorf("Could not advance slot to calculate proposer index: %v", err)
		return pubsub.ValidationIgnore
	}
	idx, err := helpers.BeaconProposerIndex(parentState)
	if err != nil {
		log.WithError(err).WithField("blockSlot", blk.Block.Slot).Warn("Could not get proposer index using parent state")
		return pubsub.ValidationIgnore
	}
	if blk.Block.ProposerIndex != idx {
		log.WithError(err).WithField("blockSlot", blk.Block.Slot).Warn("Incorrect proposer index")
		s.setBadBlock(ctx, blockRoot)
		return pubsub.ValidationReject
	}

	msg.ValidatorData = blk // Used in downstream subscriber
	return pubsub.ValidationAccept
}

// Returns true if the block is not the first block proposed for the proposer for the slot.
func (s *Service) hasSeenBlockIndexSlot(slot uint64, proposerIdx uint64) bool {
	s.seenBlockLock.RLock()
	defer s.seenBlockLock.RUnlock()
	b := append(bytesutil.Bytes32(slot), bytesutil.Bytes32(proposerIdx)...)
	_, seen := s.seenBlockCache.Get(string(b))
	return seen
}

// Set block proposer index and slot as seen for incoming blocks.
func (s *Service) setSeenBlockIndexSlot(slot uint64, proposerIdx uint64) {
	s.seenBlockLock.Lock()
	defer s.seenBlockLock.Unlock()
	b := append(bytesutil.Bytes32(slot), bytesutil.Bytes32(proposerIdx)...)
	s.seenBlockCache.Add(string(b), true)
}

// Returns true if the block is marked as a bad block.
func (s *Service) hasBadBlock(root [32]byte) bool {
	s.badBlockLock.RLock()
	defer s.badBlockLock.RUnlock()
	_, seen := s.badBlockCache.Get(string(root[:]))
	return seen
}

// Set bad block in the cache.
func (s *Service) setBadBlock(ctx context.Context, root [32]byte) {
	s.badBlockLock.Lock()
	defer s.badBlockLock.Unlock()
	if ctx.Err() != nil { // Do not mark block as bad if it was due to context error.
		return
	}
	s.badBlockCache.Add(string(root[:]), true)
}

// This captures metrics for block arrival time by subtracts slot start time.
func captureArrivalTimeMetric(genesisTime uint64, currentSlot uint64) error {
	startTime, err := helpers.SlotToTime(genesisTime, currentSlot)
	if err != nil {
		return err
	}
	diffMs := roughtime.Now().Sub(startTime) / time.Millisecond
	arrivalBlockPropagationHistogram.Observe(float64(diffMs))

	return nil
}<|MERGE_RESOLUTION|>--- conflicted
+++ resolved
@@ -110,14 +110,7 @@
 	// Handle block when the parent is unknown.
 	if !s.db.HasBlock(ctx, bytesutil.ToBytes32(blk.Block.ParentRoot)) {
 		s.pendingQueueLock.Lock()
-<<<<<<< HEAD
-		if len(s.slotToPendingBlocks) < 2000 {
-			s.slotToPendingBlocks[blk.Block.Slot] = blk
-			s.seenPendingBlocks[blockRoot] = true
-		}
-=======
 		s.insertBlockToPendingQueue(blk.Block.Slot, blk, blockRoot)
->>>>>>> f2afeed9
 		s.pendingQueueLock.Unlock()
 		return pubsub.ValidationIgnore
 	}
@@ -134,7 +127,6 @@
 		log.WithError(err).WithField("blockSlot", blk.Block.Slot).Warn("No access to parent state")
 		return pubsub.ValidationIgnore
 	}
-
 	parentState, err := s.stateGen.StateByRoot(ctx, bytesutil.ToBytes32(blk.Block.ParentRoot))
 	if err != nil {
 		log.WithError(err).WithField("blockSlot", blk.Block.Slot).Warn("Could not get parent state")
