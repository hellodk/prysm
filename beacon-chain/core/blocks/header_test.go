--- conflicted
+++ resolved
@@ -126,15 +126,8 @@
 	})
 	require.NoError(t, err)
 
-<<<<<<< HEAD
 	lbhsr, err := state.LatestBlockHeader().HashTreeRoot()
-	if err != nil {
-		t.Error(err)
-	}
-=======
-	lbhsr, err := ssz.HashTreeRoot(state.LatestBlockHeader())
-	require.NoError(t, err)
->>>>>>> dbd1e8c2
+	require.NoError(t, err)
 	currentEpoch := helpers.CurrentEpoch(state)
 
 	priv := bls.RandKey()
