package blocks

import (
	"context"
	"fmt"

	"github.com/pkg/errors"
	ethpb "github.com/prysmaticlabs/ethereumapis/eth/v1alpha1"
	"github.com/prysmaticlabs/go-ssz"
	"github.com/prysmaticlabs/prysm/beacon-chain/core/helpers"
	stateTrie "github.com/prysmaticlabs/prysm/beacon-chain/state"
	pb "github.com/prysmaticlabs/prysm/proto/beacon/p2p/v1"
	"github.com/prysmaticlabs/prysm/shared/bls"
	"github.com/prysmaticlabs/prysm/shared/bytesutil"
	"github.com/prysmaticlabs/prysm/shared/depositutil"
	"github.com/prysmaticlabs/prysm/shared/mathutil"
	"github.com/prysmaticlabs/prysm/shared/params"
	"github.com/prysmaticlabs/prysm/shared/trieutil"
)

// ProcessPreGenesisDeposits processes a deposit for the beacon state before chainstart.
func ProcessPreGenesisDeposits(
	ctx context.Context,
	beaconState *stateTrie.BeaconState,
	deposits []*ethpb.Deposit,
) (*stateTrie.BeaconState, error) {
	var err error
	beaconState, err = ProcessDeposits(ctx, beaconState, deposits)
	if err != nil {
		return nil, errors.Wrap(err, "could not process deposit")
	}
	for _, deposit := range deposits {
		pubkey := deposit.Data.PublicKey
		index, ok := beaconState.ValidatorIndexByPubkey(bytesutil.ToBytes48(pubkey))
		if !ok {
			return beaconState, nil
		}
		balance, err := beaconState.BalanceAtIndex(index)
		if err != nil {
			return nil, err
		}
		validator, err := beaconState.ValidatorAtIndex(index)
		if err != nil {
			return nil, err
		}
		validator.EffectiveBalance = mathutil.Min(balance-balance%params.BeaconConfig().EffectiveBalanceIncrement, params.BeaconConfig().MaxEffectiveBalance)
		if validator.EffectiveBalance ==
			params.BeaconConfig().MaxEffectiveBalance {
			validator.ActivationEligibilityEpoch = 0
			validator.ActivationEpoch = 0
		}
		if err := beaconState.UpdateValidatorAtIndex(index, validator); err != nil {
			return nil, err
		}
	}
	return beaconState, nil
}

// ProcessDeposits is one of the operations performed on each processed
// beacon block to verify queued validators from the Ethereum 1.0 Deposit Contract
// into the beacon chain.
//
// Spec pseudocode definition:
//   For each deposit in block.body.deposits:
//     process_deposit(state, deposit)
func ProcessDeposits(
	ctx context.Context,
	beaconState *stateTrie.BeaconState,
	deposits []*ethpb.Deposit,
) (*stateTrie.BeaconState, error) {
	var err error

	domain, err := helpers.ComputeDomain(params.BeaconConfig().DomainDeposit, nil, nil)
	if err != nil {
		return nil, err
	}

	// Attempt to verify all deposit signatures at once, if this fails then fall back to processing
	// individual deposits with signature verification enabled.
	var verifySignature bool
	if err := verifyDepositDataWithDomain(ctx, deposits, domain); err != nil {
		log.WithError(err).Debug("Failed to verify deposit data, verifying signatures individually")
		verifySignature = true
	}

	for _, deposit := range deposits {
		if deposit == nil || deposit.Data == nil {
			return nil, errors.New("got a nil deposit in block")
		}
		beaconState, err = ProcessDeposit(beaconState, deposit, verifySignature)
		if err != nil {
			return nil, errors.Wrapf(err, "could not process deposit from %#x", bytesutil.Trunc(deposit.Data.PublicKey))
		}
	}
	return beaconState, nil
}

// ProcessDeposit takes in a deposit object and inserts it
// into the registry as a new validator or balance change.
//
// Spec pseudocode definition:
// def process_deposit(state: BeaconState, deposit: Deposit) -> None:
//    # Verify the Merkle branch
//    assert is_valid_merkle_branch(
//        leaf=hash_tree_root(deposit.data),
//        branch=deposit.proof,
//        depth=DEPOSIT_CONTRACT_TREE_DEPTH + 1,  # Add 1 for the List length mix-in
//        index=state.eth1_deposit_index,
//        root=state.eth1_data.deposit_root,
//    )
//
//    # Deposits must be processed in order
//    state.eth1_deposit_index += 1
//
//    pubkey = deposit.data.pubkey
//    amount = deposit.data.amount
//    validator_pubkeys = [v.pubkey for v in state.validators]
//    if pubkey not in validator_pubkeys:
//        # Verify the deposit signature (proof of possession) which is not checked by the deposit contract
//        deposit_message = DepositMessage(
//            pubkey=deposit.data.pubkey,
//            withdrawal_credentials=deposit.data.withdrawal_credentials,
//            amount=deposit.data.amount,
//        )
//        domain = compute_domain(DOMAIN_DEPOSIT)  # Fork-agnostic domain since deposits are valid across forks
//        signing_root = compute_signing_root(deposit_message, domain)
//        if not bls.Verify(pubkey, signing_root, deposit.data.signature):
//            return
//
//        # Add validator and balance entries
//        state.validators.append(get_validator_from_deposit(state, deposit))
//        state.balances.append(amount)
//    else:
//        # Increase balance by deposit amount
//        index = ValidatorIndex(validator_pubkeys.index(pubkey))
//        increase_balance(state, index, amount)
func ProcessDeposit(beaconState *stateTrie.BeaconState, deposit *ethpb.Deposit, verifySignature bool) (*stateTrie.BeaconState, error) {
	if err := verifyDeposit(beaconState, deposit); err != nil {
		if deposit == nil || deposit.Data == nil {
			return nil, err
		}
		return nil, errors.Wrapf(err, "could not verify deposit from %#x", bytesutil.Trunc(deposit.Data.PublicKey))
	}
	if err := beaconState.SetEth1DepositIndex(beaconState.Eth1DepositIndex() + 1); err != nil {
		return nil, err
	}
	pubKey := deposit.Data.PublicKey
	amount := deposit.Data.Amount
	index, ok := beaconState.ValidatorIndexByPubkey(bytesutil.ToBytes48(pubKey))
	if !ok {
		if verifySignature {
			domain, err := helpers.ComputeDomain(params.BeaconConfig().DomainDeposit, nil, nil)
			if err != nil {
				return nil, err
			}
			depositSig := deposit.Data.Signature
			if err := verifyDepositDataSigningRoot(deposit.Data, pubKey, depositSig, domain); err != nil {
				// Ignore this error as in the spec pseudo code.
				log.Debugf("Skipping deposit: could not verify deposit data signature: %v", err)
				return beaconState, nil
			}
		}

		effectiveBalance := amount - (amount % params.BeaconConfig().EffectiveBalanceIncrement)
		if params.BeaconConfig().MaxEffectiveBalance < effectiveBalance {
			effectiveBalance = params.BeaconConfig().MaxEffectiveBalance
		}
		if err := beaconState.AppendValidator(&ethpb.Validator{
			PublicKey:                  pubKey,
			WithdrawalCredentials:      deposit.Data.WithdrawalCredentials,
			ActivationEligibilityEpoch: params.BeaconConfig().FarFutureEpoch,
			ActivationEpoch:            params.BeaconConfig().FarFutureEpoch,
			ExitEpoch:                  params.BeaconConfig().FarFutureEpoch,
			WithdrawableEpoch:          params.BeaconConfig().FarFutureEpoch,
			EffectiveBalance:           effectiveBalance,
		}); err != nil {
			return nil, err
		}
		if err := beaconState.AppendBalance(amount); err != nil {
			return nil, err
		}
	} else {
		if err := helpers.IncreaseBalance(beaconState, index, amount); err != nil {
			return nil, err
		}
	}

	return beaconState, nil
}

func verifyDeposit(beaconState *stateTrie.BeaconState, deposit *ethpb.Deposit) error {
	// Verify Merkle proof of deposit and deposit trie root.
	if deposit == nil || deposit.Data == nil {
		return errors.New("received nil deposit or nil deposit data")
	}
	eth1Data := beaconState.Eth1Data()
	if eth1Data == nil {
		return errors.New("received nil eth1data in the beacon state")
	}

	receiptRoot := eth1Data.DepositRoot
	leaf, err := ssz.HashTreeRoot(deposit.Data)
	if err != nil {
		return errors.Wrap(err, "could not tree hash deposit data")
	}
	if ok := trieutil.VerifyMerkleBranch(
		receiptRoot,
		leaf[:],
		int(beaconState.Eth1DepositIndex()),
		deposit.Proof,
	); !ok {
		return fmt.Errorf(
			"deposit merkle branch of deposit root did not verify for root: %#x",
			receiptRoot,
		)
	}
	return nil
}

// Deprecated: This method uses deprecated ssz.SigningRoot.
func verifyDepositDataSigningRoot(obj *ethpb.Deposit_Data, pub []byte, signature []byte, domain []byte) error {
<<<<<<< HEAD
	root, err := ssz.SigningRoot(obj)
	if err != nil {
		return errors.Wrap(err, "could not get signing root")
	}
	signingData := &pb.SigningData{
		ObjectRoot: root[:],
		Domain:     domain,
	}
	ctrRoot, err := ssz.HashTreeRoot(signingData)
	if err != nil {
		return errors.Wrap(err, "could not get container root")
	}
	if !bls.VerifyCompressed(signature, pub, ctrRoot[:]) {
		return helpers.ErrSigFailedToVerify
	}
	return nil
=======
	return depositutil.VerifyDepositSignature(obj, domain)
>>>>>>> ecf197c1
}

func verifyDepositDataWithDomain(ctx context.Context, deps []*ethpb.Deposit, domain []byte) error {
	if len(deps) == 0 {
		return nil
	}
	pks := make([]bls.PublicKey, len(deps))
	sigs := make([][]byte, len(deps))
	msgs := make([][32]byte, len(deps))
	for i, dep := range deps {
		if ctx.Err() != nil {
			return ctx.Err()
		}
		if dep == nil || dep.Data == nil {
			return errors.New("nil deposit")
		}
		dpk, err := bls.PublicKeyFromBytes(dep.Data.PublicKey)
		if err != nil {
			return err
		}
		pks[i] = dpk
		sigs[i] = dep.Data.Signature
		root, err := ssz.SigningRoot(dep.Data)
		if err != nil {
			return errors.Wrap(err, "could not get signing root")
		}
		signingData := &pb.SigningData{
			ObjectRoot: root[:],
			Domain:     domain,
		}
		ctrRoot, err := ssz.HashTreeRoot(signingData)
		if err != nil {
			return errors.Wrap(err, "could not get container root")
		}
		msgs[i] = ctrRoot
	}
	verify, err := bls.VerifyMultipleSignatures(sigs, msgs, pks)
	if err != nil {
		return errors.Errorf("could not verify multiple signatures: %v", err)
	}
	if !verify {
		return errors.New("one or more deposit signatures did not verify")
	}
	return nil
}<|MERGE_RESOLUTION|>--- conflicted
+++ resolved
@@ -219,26 +219,7 @@
 
 // Deprecated: This method uses deprecated ssz.SigningRoot.
 func verifyDepositDataSigningRoot(obj *ethpb.Deposit_Data, pub []byte, signature []byte, domain []byte) error {
-<<<<<<< HEAD
-	root, err := ssz.SigningRoot(obj)
-	if err != nil {
-		return errors.Wrap(err, "could not get signing root")
-	}
-	signingData := &pb.SigningData{
-		ObjectRoot: root[:],
-		Domain:     domain,
-	}
-	ctrRoot, err := ssz.HashTreeRoot(signingData)
-	if err != nil {
-		return errors.Wrap(err, "could not get container root")
-	}
-	if !bls.VerifyCompressed(signature, pub, ctrRoot[:]) {
-		return helpers.ErrSigFailedToVerify
-	}
-	return nil
-=======
 	return depositutil.VerifyDepositSignature(obj, domain)
->>>>>>> ecf197c1
 }
 
 func verifyDepositDataWithDomain(ctx context.Context, deps []*ethpb.Deposit, domain []byte) error {
